--- conflicted
+++ resolved
@@ -183,14 +183,9 @@
                       ],
       cmdclass={'build_ext': optional_build_ext},
       provides=['brian2'],
-<<<<<<< HEAD
-      extras_require={'test': ['nose>=1.0'],
-                      'docs': ['sphinx>=1.8',
-=======
       extras_require={'test': ['pytest',
                                'pytest-xdist'],
-                      'docs': ['sphinx>=1.7',
->>>>>>> a50fd4ad
+                      'docs': ['sphinx>=1.8',
                                'ipython>=5']},
       use_2to3=False,
       zip_safe=False,
