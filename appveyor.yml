--- conflicted
+++ resolved
@@ -13,130 +13,90 @@
     - PYTHON: "C:\\Miniconda3"
       PYTHON_VERSION: "3.4"
       PYTHON_ARCH: "32"
-<<<<<<< HEAD
-      STANDALONE: "no"
-=======
       platform: x86
       STANDALONE: "FALSE"
->>>>>>> 5c036df1
       CONDA_PY: "34"
       CONDA_NPY: "19"
-      CONDA_BUILD: "yes"
+      CONDA_BUILD: "TRUE"
+      SPLIT_RUN: "FALSE"
 
     - PYTHON: "C:\\Miniconda3-x64"
       PYTHON_VERSION: "3.4"
       PYTHON_ARCH: "64"
-<<<<<<< HEAD
-      STANDALONE: "no"
-=======
       platform: x64
       STANDALONE: "FALSE"
->>>>>>> 5c036df1
       CONDA_PY: "34"
       CONDA_NPY: "19"
-      CONDA_BUILD: "yes"
+      CONDA_BUILD: "TRUE"
+      SPLIT_RUN: "FALSE"
 
     - PYTHON: "C:\\Miniconda35"
       PYTHON_VERSION: "3.5"
       PYTHON_ARCH: "32"
-<<<<<<< HEAD
-      STANDALONE: "no"
-=======
       platform: x86
       STANDALONE: "FALSE"
->>>>>>> 5c036df1
       CONDA_PY: "35"
       CONDA_NPY: "110"
-      CONDA_BUILD: "yes"
+      CONDA_BUILD: "TRUE"
+      SPLIT_RUN: "FALSE"
 
     - PYTHON: "C:\\Miniconda35-x64"
       PYTHON_VERSION: "3.5"
       PYTHON_ARCH: "64"
-<<<<<<< HEAD
-      STANDALONE: "no"
-=======
       platform: x64
       STANDALONE: "FALSE"
->>>>>>> 5c036df1
       CONDA_PY: "35"
       CONDA_NPY: "110"
-      CONDA_BUILD: "yes"
+      CONDA_BUILD: "TRUE"
+      SPLIT_RUN: "FALSE"
 
     - PYTHON: "C:\\Miniconda"
       PYTHON_VERSION: "2.7"
       PYTHON_ARCH: "32"
-<<<<<<< HEAD
-      STANDALONE: "no"
-=======
       platform: x86
       STANDALONE: "FALSE"
->>>>>>> 5c036df1
       CONDA_PY: "27"
       CONDA_NPY: "110"
-      CONDA_BUILD: "yes"
+      CONDA_BUILD: "TRUE"
       SPLIT_RUN: "1"
 
     - PYTHON: "C:\\Miniconda"
       PYTHON_VERSION: "2.7"
       PYTHON_ARCH: "32"
-<<<<<<< HEAD
-      STANDALONE: "no"
-      CONDA_BUILD: "no"
-=======
       platform: x86
       STANDALONE: "FALSE"
       CONDA_BUILD: "FALSE"
->>>>>>> 5c036df1
       SPLIT_RUN: "2"
 
     - PYTHON: "C:\\Miniconda-x64"
       PYTHON_VERSION: "2.7"
       PYTHON_ARCH: "64"
-<<<<<<< HEAD
-      STANDALONE: "no"
-=======
       platform: x64
       STANDALONE: "FALSE"
->>>>>>> 5c036df1
       CONDA_PY: "27"
       CONDA_NPY: "110"
-      CONDA_BUILD: "yes"
+      CONDA_BUILD: "TRUE"
       SPLIT_RUN: "1"
 
     - PYTHON: "C:\\Miniconda-x64"
       PYTHON_VERSION: "2.7"
       PYTHON_ARCH: "64"
-<<<<<<< HEAD
-      STANDALONE: "no"
-      CONDA_BUILD: "no"
-=======
       platform: x64
       STANDALONE: "FALSE"
       CONDA_BUILD: "FALSE"
->>>>>>> 5c036df1
       SPLIT_RUN: "2"
 
     - PYTHON: "C:\\Miniconda"
       PYTHON_VERSION: "2.7"
       PYTHON_ARCH: "32"
-<<<<<<< HEAD
-      STANDALONE: "yes"
-      CONDA_BUILD: "no"
-=======
       platform: x86
       STANDALONE: "TRUE"
->>>>>>> 5c036df1
 
     - PYTHON: "C:\\Miniconda-x64"
       PYTHON_VERSION: "2.7"
       PYTHON_ARCH: "64"
-<<<<<<< HEAD
-      STANDALONE: "yes"
-      CONDA_BUILD: "no"
-=======
       platform: x64
       STANDALONE: "TRUE"
->>>>>>> 5c036df1
 
 install:
   # Add the paths
