name: TestSuite

on: [push, pull_request]

jobs:
  get_python_versions:
    name: "Determine Python versions"
    runs-on: ubuntu-latest
    outputs:
      min-python: ${{ steps.nep29.outputs.min-python }}
      max-python: ${{ steps.nep29.outputs.max-python }}
    steps:
      - name: "calculate versions according to NEP29"
        id: nep29
        uses: mstimberg/github-calc-nep29@a73481e4e8488a5fa0b3be70a385cc5206a261ba # v0.7
        with:
          token: ${{ secrets.GITHUB_TOKEN }}

  pre-commit:
    name: Run linters with pre-commit
    runs-on: ubuntu-latest
    steps:
      - uses: actions/checkout@08c6903cd8c0fde910a37f88322edcfb5dd907a8 # v5.0.0
        with:
          persist-credentials: false
      - uses: actions/setup-python@a26af69be951a213d495a4c3e4e4022e16d87065 # v5.6.0
        with:
          python-version: "3.12"
          cache: "pip"
          cache-dependency-path: .devcontainer/dev-requirements.txt
      - name: Install deps
        run: pip3 install -r .devcontainer/dev-requirements.txt
      - name: Run pre-commit hooks
        run: pre-commit run --all-files --show-diff-on-failure

  testing:
    needs: [get_python_versions, pre-commit]
    name: "Python ${{ matrix.python-version }} on ${{ matrix.os.image }} (standalone: ${{ matrix.standalone }}, 32bit: ${{ matrix.float_dtype_32 }})"
    runs-on: ${{ matrix.os.image }}
    strategy:
      fail-fast: false
      matrix:
        os:
          [
            { image: ubuntu-24.04, triplet: x64-linux },
            { image: windows-2022, triplet: x64-windows },
            { image: macOS-13, triplet: x64-osx },
            { image: macOS-14, triplet: arm64-osx },
          ]
        standalone: [false, true]
        float_dtype_32: [false, true]
        python-version: ["${{ needs.get_python_versions.outputs.max-python }}"]
        include:
          - os: { image: ubuntu-24.04, triplet: x64-linux }
            standalone: false
            python-version: "${{ needs.get_python_versions.outputs.min-python }} < 3.11.9 || ${{ needs.get_python_versions.outputs.min-python }} >= 3.12"
            float_dtype_32: false
          - os: { image: ubuntu-24.04, triplet: x64-linux }
            standalone: true
            python-version: "${{ needs.get_python_versions.outputs.min-python }} < 3.11.9 || ${{ needs.get_python_versions.outputs.min-python }} >= 3.12"
            float_dtype_32: false

    defaults:
      run:
        shell: bash -l {0}
    steps:
      - name: Checkout Repository
        uses: actions/checkout@08c6903cd8c0fde910a37f88322edcfb5dd907a8 # v5.0.0
        with:
          fetch-depth: 0
          persist-credentials: false
      - name: Install GSL
        uses: johnwason/vcpkg-action@ff71808de10afc0e3160fd079353c69ba0d7dd60 # v7.0.0
        id: vcpkg
        with:
          pkgs: gsl
          triplet: ${{ matrix.os.triplet }}
          cache-key: gsl-${{ matrix.os.triplet }}
          revision: master
          token: ${{ github.token }}
      - name: Set GSL preference for vcpkg
        shell: bash
        run: |
          mkdir ~/.brian/
          # Replaces backslashes with forward slashes
          echo "GSL.directory=\"${{ github.workspace }}\\vcpkg\\installed\${{ matrix.os.triplet }}\\include"\" | tr '\\' '/' > ~/.brian/user_preferences
          cat ~/.brian/user_preferences
      - name: Install Python
        id: python
        uses: actions/setup-python@a26af69be951a213d495a4c3e4e4022e16d87065 # v5.6.0
        with:
          cache: "pip"
          python-version: ${{ matrix.python-version }}
      - name: Install Brian2 and dependencies
        env:
          PYTHON_BINARY: ${{ steps.python.outputs.python-path }}
        run: |
          "$PYTHON_BINARY" -m pip install .[test]

      - name: Determine Cython cache dir
        id: cython-cache
        run: |
          cd  $GITHUB_WORKSPACE/.. # move out of the workspace to avoid direct import
          CACHE_DIR=$("$PYTHON_BINARY" -c 'from brian2.codegen.runtime.cython_rt.extension_manager import get_cython_cache_dir; print(get_cython_cache_dir())')
          echo "Cython cache dir: $CACHE_DIR"
          echo "cachedir=$CACHE_DIR" >> "$GITHUB_OUTPUT"
        env:
          PYTHON_BINARY: ${{ steps.python.outputs.python-path }}

      - name: restore Cython cache
        uses: actions/cache@0400d5f644dc74513175e3cd8d07132dd4860809 # v4.2.4
        if: ${{ ! matrix.standalone }}
        with:
          key: cython-extensions-${{ matrix.os.image }}-${{ matrix.python-version }}-32bit-${{ matrix.float_dtype_32 }}
          path: ${{ steps.cython-cache.outputs.cachedir }}

      - name: Run Tests
        run: |
          cd  $GITHUB_WORKSPACE/.. && \
          "$PYTHON_BINARY" $GITHUB_WORKSPACE/$SCRIPT_NAME && \
          cp coverage.xml $GITHUB_WORKSPACE/
        env:
          SCRIPT_NAME: dev/continuous-integration/run_test_suite.py
          SPHINX_DIR: ${{ github.workspace }}/docs_sphinx
          AGENT_OS: ${{runner.os}}
          STANDALONE: ${{ matrix.standalone }}
          FLOAT_DTYPE_32: ${{ matrix.float_dtype_32 }}
          PYTHON_BINARY: ${{ steps.python.outputs.python-path }}
          DO_NOT_RESET_PREFERENCES: true # Make sure that GSL setting is used
      - name: Send coverage to Coveralls (parallel)
        if: ${{ startsWith(matrix.os.image, 'ubuntu-') && matrix.python-version == needs.get_python_versions.outputs.max-python }}
        uses: coverallsapp/github-action@648a8eb78e6d50909eff900e4ec85cab4524a45b # v2.3.6
        with:
          parallel: true
          flag-name: run ${{ join(matrix.*, ' - ') }}

  coveralls:
    name: Indicate completion to coveralls.io
    needs: testing
    runs-on: ubuntu-latest
    steps:
      - name: Close parallel build
        uses: coverallsapp/github-action@648a8eb78e6d50909eff900e4ec85cab4524a45b # v2.3.6
        with:
          parallel-finished: true

  test_doc_build:
    needs: get_python_versions
    name: Test building the documentation
    runs-on: ubuntu-latest
    defaults:
      run:
        shell: bash -l {0}
    steps:
<<<<<<< HEAD
      - name: Checkout Repository
        uses: actions/checkout@11bd71901bbe5b1630ceea73d27597364c9af683 # v4.2.2
        with:
          fetch-depth: 0
          persist-credentials: false
          submodules: true
=======
    - name: Checkout Repository
      uses: actions/checkout@08c6903cd8c0fde910a37f88322edcfb5dd907a8 # v5.0.0
      with:
        fetch-depth: 0
        persist-credentials: false
        submodules: true
>>>>>>> 3f66e885

      - name: Setup Conda and Python
        uses: conda-incubator/setup-miniconda@835234971496cad1653abb28a638a281cf32541f # v3.2.0
        with:
          conda-remove-defaults: true
          auto-update-conda: true
          auto-activate-base: false
          miniforge-version: latest
          activate-environment: "test_env"
          python-version: "${{ needs.get_python_versions.outputs.max-python }}"

      - name: Install dependencies
        run: pip install -r rtd-requirements.txt

      - name: Install brian2
        run: pip install .

      - name: Build HTML documentation
        run: |
          cd docs_sphinx
          sphinx-build -b html . ../docs
        env:
          READTHEDOCS: True<|MERGE_RESOLUTION|>--- conflicted
+++ resolved
@@ -152,21 +152,12 @@
       run:
         shell: bash -l {0}
     steps:
-<<<<<<< HEAD
-      - name: Checkout Repository
-        uses: actions/checkout@11bd71901bbe5b1630ceea73d27597364c9af683 # v4.2.2
-        with:
-          fetch-depth: 0
-          persist-credentials: false
-          submodules: true
-=======
     - name: Checkout Repository
       uses: actions/checkout@08c6903cd8c0fde910a37f88322edcfb5dd907a8 # v5.0.0
       with:
         fetch-depth: 0
         persist-credentials: false
         submodules: true
->>>>>>> 3f66e885
 
       - name: Setup Conda and Python
         uses: conda-incubator/setup-miniconda@835234971496cad1653abb28a638a281cf32541f # v3.2.0
