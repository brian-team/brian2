name: Build and publish to TestPyPI or PyPI
on: [push, pull_request]

jobs:
  get_python_versions:
    name: "Determine Python versions"
    runs-on: ubuntu-latest
    outputs:
      min-python: ${{ steps.nep29.outputs.min-python }}
      max-python: ${{ steps.nep29.outputs.max-python }}
    steps:
      - name: "calculate versions according to NEP29"
        id: nep29
        uses: mstimberg/github-calc-nep29@v0.5
        with:
          token: ${{ secrets.GITHUB_TOKEN }}

  build:
    needs: [get_python_versions]
    name: Build 🎡 on ${{ matrix.os }}
    runs-on: ${{ matrix.os }}
    strategy:
      fail-fast: false
      matrix:
        os: [ windows-latest, macOS-latest ]
    steps:
      - uses: actions/checkout@v3
        with:
          fetch-depth: 0
      - name: Set up Python 3.x
        uses: actions/setup-python@v4
        with:
          python-version: '3.x'
      - name: Build wheels
<<<<<<< HEAD
        uses: pypa/cibuildwheel@v2.10.0
=======
        uses: pypa/cibuildwheel@v2.12.1
>>>>>>> 04c91b82
        with:
          output-dir: dist
        env:
          CIBW_PROJECT_REQUIRES_PYTHON: ">=${{ needs.get_python_versions.outputs.min-python }}"
          CIBW_ARCHS_WINDOWS: auto64
          CIBW_ARCHS_MACOS: x86_64 universal2
          CIBW_TEST_SKIP: '*_arm64 *_universal2:arm64'
          CIBW_SKIP: 'pp*'
          CIBW_TEST_COMMAND: python {project}/dev/continuous-integration/run_simple_test.py
          CIBW_TEST_REQUIRES: pytest
      - name: store distribution 📦
        uses: actions/upload-artifact@v3
        with:
          name: packages
          path: dist

  build-linux:
    needs: [get_python_versions]
    name: Build ${{ matrix.arch }} 🎡 and source 📦 on Linux
    runs-on: ubuntu-latest
    strategy:
      fail-fast: false
      matrix:
        arch: [ auto64, aarch64 ]
    steps:
      - uses: actions/checkout@v3
        with:
          fetch-depth: 0
      - name: Set up Python 3.x
        uses: actions/setup-python@v4
        with:
          python-version: '3.x'
      - name: Build source tarball
        run: |
          python -m pip install --upgrade pip build
          python -m pip install "cython>=0.29" oldest-supported-numpy "setuptools>=61" "setuptools_scm[toml]>=6.2"
          python -m build --sdist --config-setting=--formats=gztar --config-setting=--with-cython --config-setting=--fail-on-error
        if: ${{ matrix.arch == 'auto64' }}
      - name: Set up QEMU
        uses: docker/setup-qemu-action@v2
        with:
          platforms: all
      - name: Build wheels
        uses: pypa/cibuildwheel@v2.12.1
        with:
          output-dir: dist
        env:
          CIBW_PROJECT_REQUIRES_PYTHON: ">=${{ needs.get_python_versions.outputs.min-python }}"
          CIBW_ARCHS_LINUX: ${{ matrix.arch }}
          CIBW_MANYLINUX_X86_64_IMAGE: manylinux2014
          CIBW_SKIP: 'pp* *-musllinux_aarch64'
          CIBW_TEST_COMMAND: python {project}/dev/continuous-integration/run_simple_test.py
          CIBW_TEST_REQUIRES: pytest
      - name: store distribution 📦
        uses: actions/upload-artifact@v3
        with:
          name: packages
          path: dist

  deploy_dev:
    name: Publish development 📦 to TestPyPI
    runs-on: ubuntu-latest
    if: github.repository == 'brian-team/brian2' && github.ref == 'refs/heads/master'
    environment: development_release
    permissions:
      id-token: write  # IMPORTANT: mandatory for trusted publishing
    needs:
      - build
      - build-linux
    steps:
      - name: load distribution 📦
        uses: actions/download-artifact@v3
        with:
          name: packages
          path: dist/
      - name: Publish distribution 📦 to Test PyPI
        uses: pypa/gh-action-pypi-publish@release/v1
        with:
          repository-url: https://test.pypi.org/legacy/

  deploy:
    name: Publish release 📦 to PyPI
    runs-on: ubuntu-latest
    if: github.repository == 'brian-team/brian2' && startsWith(github.ref, 'refs/tags')
    environment: release
    permissions:
      id-token: write  # IMPORTANT: mandatory for trusted publishing
    needs:
      - build
      - build-linux
    steps:
      - name: load distribution 📦
        uses: actions/download-artifact@v3
        with:
          name: packages
          path: dist/
      - name: Publish distribution release 📦 to PyPI
        uses: pypa/gh-action-pypi-publish@release/v1<|MERGE_RESOLUTION|>--- conflicted
+++ resolved
@@ -32,11 +32,7 @@
         with:
           python-version: '3.x'
       - name: Build wheels
-<<<<<<< HEAD
-        uses: pypa/cibuildwheel@v2.10.0
-=======
         uses: pypa/cibuildwheel@v2.12.1
->>>>>>> 04c91b82
         with:
           output-dir: dist
         env:
