--- conflicted
+++ resolved
@@ -255,51 +255,6 @@
 
 void _write_arrays()
 {
-<<<<<<< HEAD
-	using namespace brian;
-
-	{% for var, varname in array_specs | dictsort(by='value') %}
-	{% if not (var in dynamic_array_specs or var in dynamic_array_2d_specs) %}
-	ofstream outfile_{{varname}};
-	outfile_{{varname}}.open(results_dir + "{{get_array_filename(var)}}", ios::binary | ios::out);
-	if(outfile_{{varname}}.is_open())
-	{
-		outfile_{{varname}}.write(reinterpret_cast<char*>({{varname}}), {{var.size}}*sizeof({{get_array_name(var)}}[0]));
-		outfile_{{varname}}.close();
-	} else
-	{
-		std::cout << "Error writing output file for {{varname}}." << endl;
-	}
-	{% endif %}
-	{% endfor %}
-
-	{% for var, varname in dynamic_array_specs | dictsort(by='value') %}
-	ofstream outfile_{{varname}};
-	outfile_{{varname}}.open(results_dir + "{{get_array_filename(var)}}", ios::binary | ios::out);
-	if(outfile_{{varname}}.is_open())
-	{
-		outfile_{{varname}}.write(reinterpret_cast<char*>(&{{varname}}[0]), {{varname}}.size()*sizeof({{varname}}[0]));
-		outfile_{{varname}}.close();
-	} else
-	{
-		std::cout << "Error writing output file for {{varname}}." << endl;
-	}
-	outfile_{{varname}}.open("{{get_array_filename(var) | replace('\\', '\\\\')}}_size", ios::out);
-	if (outfile_{{varname}}.is_open()) {
-	    outfile_{{varname}} << {{varname}}.size();
-	    outfile_{{varname}}.close();
-	} else
-	{
-		std::cout << "Error writing size file for {{varname}}." << endl;
-	}
-	{% endfor %}
-
-	{% for var, varname in dynamic_array_2d_specs | dictsort(by='value') %}
-	ofstream outfile_{{varname}};
-	outfile_{{varname}}.open(results_dir + "{{get_array_filename(var)}}", ios::binary | ios::out);
-	if(outfile_{{varname}}.is_open())
-	{
-=======
     using namespace brian;
 
     {% for var, varname in array_specs | dictsort(by='value') %}
@@ -338,7 +293,6 @@
     outfile_{{varname}}.open(results_dir + "{{get_array_filename(var)}}", ios::binary | ios::out);
     if(outfile_{{varname}}.is_open())
     {
->>>>>>> c0893115
         for (int n=0; n<{{varname}}.n; n++)
         {
             if (! {{varname}}(n).empty())
@@ -347,27 +301,11 @@
             }
         }
         outfile_{{varname}}.close();
-<<<<<<< HEAD
-	} else
-	{
-		std::cout << "Error writing output file for {{varname}}." << endl;
-	}
-	outfile_{{varname}}.open("{{get_array_filename(var) | replace('\\', '\\\\')}}_size", ios::out);
-	if (outfile_{{varname}}.is_open()) {
-	    outfile_{{varname}} << {{varname}}.n << " " << {{varname}}.m;
-	    outfile_{{varname}}.close();
-	} else
-	{
-		std::cout << "Error writing size file for {{varname}}." << endl;
-	}
-	{% endfor %}
-=======
     } else
     {
         std::cout << "Error writing output file for {{varname}}." << endl;
     }
     {% endfor %}
->>>>>>> c0893115
     {% if profiled_codeobjects is defined and profiled_codeobjects %}
     // Write profiling info to disk
     ofstream outfile_profiling_info;
