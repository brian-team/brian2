--- conflicted
+++ resolved
@@ -12,9 +12,9 @@
 import time
 import zlib
 from collections import Counter, defaultdict
+from collections.abc import Mapping
 from distutils import ccompiler
 from hashlib import md5
-from typing import Mapping
 
 import numpy as np
 
@@ -1315,28 +1315,18 @@
             if stdout is not None:
                 stdout.close()
             if x:
-<<<<<<< HEAD
                 stdout_fname = os.path.join(self.results_dir, "stdout.txt")
                 if os.path.exists(stdout_fname):
-                    with open(stdout_fname, "r") as f:
-=======
-                if os.path.exists("results/stdout.txt"):
-                    with open("results/stdout.txt") as f:
->>>>>>> 04c91b82
+                    with open(stdout_fname) as f:
                         print(f.read())
                 raise RuntimeError(
                     "Project run failed (project directory:"
                     f" {os.path.abspath(directory)})"
                 )
             self.has_been_run = True
-<<<<<<< HEAD
             run_info_fname = os.path.join(self.results_dir, "last_run_info.txt")
             if os.path.isfile(run_info_fname):
-                with open(run_info_fname, "r") as f:
-=======
-            if os.path.isfile("results/last_run_info.txt"):
-                with open("results/last_run_info.txt") as f:
->>>>>>> 04c91b82
+                with open(run_info_fname) as f:
                     last_run_info = f.read()
                 run_time, completed_fraction = last_run_info.split()
                 self._last_run_time = float(run_time)
