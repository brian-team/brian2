"""
Implementation of `PoissonGroup`.
"""
import numpy as np

from brian2.core.spikesource import SpikeSource
from brian2.core.variables import Subexpression, Variables
from brian2.groups.group import Group
<<<<<<< HEAD
from brian2.groups.subgroup import Subgroup, to_start_stop_or_index
=======
>>>>>>> 761c9c04
from brian2.groups.neurongroup import Thresholder
from brian2.groups.subgroup import Subgroup
from brian2.parsing.expressions import parse_expression_dimensions
from brian2.units.fundamentalunits import check_units, fail_for_dimension_mismatch
from brian2.units.stdunits import Hz
from brian2.utils.stringtools import get_identifiers

__all__ = ["PoissonGroup"]


class PoissonGroup(Group, SpikeSource):
    """
    Poisson spike source

    Parameters
    ----------
    N : int
        Number of neurons
    rates : `Quantity`, str
        Single rate, array of rates of length N, or a string expression
        evaluating to a rate. This string expression will be evaluated at every
        time step, it can therefore be time-dependent (e.g. refer to a
        `TimedArray`).
    dt : `Quantity`, optional
        The time step to be used for the simulation. Cannot be combined with
        the `clock` argument.
    clock : `Clock`, optional
        The update clock to be used. If neither a clock, nor the `dt` argument
        is specified, the `defaultclock` will be used.
    when : str, optional
        When to run within a time step, defaults to the ``'thresholds'`` slot.
        See :ref:`scheduling` for possible values.
    order : int, optional
        The priority of of this group for operations occurring at the same time
        step and in the same scheduling slot. Defaults to 0.
    name : str, optional
        Unique name, or use poissongroup, poissongroup_1, etc.
    """

    add_to_magic_network = True

    @check_units(rates=Hz)
    def __init__(
        self,
        N,
        rates,
        dt=None,
        clock=None,
        when="thresholds",
        order=0,
        namespace=None,
        name="poissongroup*",
        codeobj_class=None,
    ):
        Group.__init__(
            self,
            dt=dt,
            clock=clock,
            when=when,
            order=order,
            namespace=namespace,
            name=name,
        )

        self.codeobj_class = codeobj_class

        self._N = N = int(N)

        # TODO: In principle, it would be nice to support Poisson groups with
        # refactoriness, but we can't currently, since the refractoriness
        # information is reset in the state updater which we are not using
        # We could either use a specific template or simply not bother and make
        # users write their own NeuronGroup (with threshold rand() < rates*dt)
        # for more complex use cases.

        self.variables = Variables(self)
        # standard variables
        self.variables.add_constant("N", value=self._N)
        self.variables.add_arange("i", self._N, constant=True, read_only=True)
        self.variables.add_array("_spikespace", size=N + 1, dtype=np.int32)
        self.variables.create_clock_variables(self._clock)

        # The firing rates
        if isinstance(rates, str):
            self.variables.add_subexpression("rates", dimensions=Hz.dim, expr=rates)
        else:
            self.variables.add_array("rates", size=N, dimensions=Hz.dim)
        self._rates = rates

        self.start = 0
        self.stop = N

        self._refractory = False

        self.events = {"spike": "rand() < rates * dt"}
        self.thresholder = {"spike": Thresholder(self)}
        self.contained_objects.append(self.thresholder["spike"])

        self._enable_group_attributes()

        if not isinstance(rates, str):
            self.rates = rates

    def __getitem__(self, item):
<<<<<<< HEAD
        start, stop, indices = to_start_stop_or_index(item, self, level=1)
        return Subgroup(self, start, stop, indices)
=======
        if not isinstance(item, slice):
            raise TypeError("Subgroups can only be constructed using slicing syntax")
        start, stop, step = item.indices(self._N)
        if step != 1:
            raise IndexError("Subgroups have to be contiguous")
        if start >= stop:
            raise IndexError(
                f"Illegal start/end values for subgroup, {int(start)}>={int(stop)}"
            )

        return Subgroup(self, start, stop)
>>>>>>> 761c9c04

    def before_run(self, run_namespace=None):
        rates_var = self.variables["rates"]
        if isinstance(rates_var, Subexpression):
            # Check that the units of the expression make sense
            expr = rates_var.expr
            identifiers = get_identifiers(expr)
            variables = self.resolve_all(
                identifiers, run_namespace, user_identifiers=identifiers
            )
            unit = parse_expression_dimensions(rates_var.expr, variables)
            fail_for_dimension_mismatch(
                unit,
                Hz,
                "The expression provided for "
                "PoissonGroup's 'rates' "
                "argument, has to have units "
                "of Hz",
            )
        super(PoissonGroup, self).before_run(run_namespace)

    @property
    def spikes(self):
        """
        The spikes returned by the most recent thresholding operation.
        """
        # Note that we have to directly access the ArrayVariable object here
        # instead of using the Group mechanism by accessing self._spikespace
        # Using the latter would cut _spikespace to the length of the group
        spikespace = self.variables["_spikespace"].get_value()
        return spikespace[: spikespace[-1]]

    def __repr__(self):
        classname = self.__class__.__name__
        return f"{classname}({self.N}, rates={self._rates!r})"<|MERGE_RESOLUTION|>--- conflicted
+++ resolved
@@ -6,12 +6,8 @@
 from brian2.core.spikesource import SpikeSource
 from brian2.core.variables import Subexpression, Variables
 from brian2.groups.group import Group
-<<<<<<< HEAD
+from brian2.groups.neurongroup import Thresholder
 from brian2.groups.subgroup import Subgroup, to_start_stop_or_index
-=======
->>>>>>> 761c9c04
-from brian2.groups.neurongroup import Thresholder
-from brian2.groups.subgroup import Subgroup
 from brian2.parsing.expressions import parse_expression_dimensions
 from brian2.units.fundamentalunits import check_units, fail_for_dimension_mismatch
 from brian2.units.stdunits import Hz
@@ -114,22 +110,8 @@
             self.rates = rates
 
     def __getitem__(self, item):
-<<<<<<< HEAD
         start, stop, indices = to_start_stop_or_index(item, self, level=1)
         return Subgroup(self, start, stop, indices)
-=======
-        if not isinstance(item, slice):
-            raise TypeError("Subgroups can only be constructed using slicing syntax")
-        start, stop, step = item.indices(self._N)
-        if step != 1:
-            raise IndexError("Subgroups have to be contiguous")
-        if start >= stop:
-            raise IndexError(
-                f"Illegal start/end values for subgroup, {int(start)}>={int(stop)}"
-            )
-
-        return Subgroup(self, start, stop)
->>>>>>> 761c9c04
 
     def before_run(self, run_namespace=None):
         rates_var = self.variables["rates"]
