--- conflicted
+++ resolved
@@ -7,11 +7,8 @@
 from brian2.core.spikesource import SpikeSource
 from brian2.core.variables import Variables
 from brian2.groups.group import CodeRunner, Group
-<<<<<<< HEAD
 from brian2.groups.subgroup import Subgroup
-=======
 from brian2.units.fundamentalunits import Quantity
->>>>>>> 761c9c04
 
 __all__ = ["EventMonitor", "SpikeMonitor"]
 
@@ -151,54 +148,6 @@
 
         for variable in self.record_variables:
             source_var = source.variables[variable]
-<<<<<<< HEAD
-            self.variables.add_reference(f'_source_{variable}',
-                                         source, variable)
-            self.variables.add_auxiliary_variable(f'_to_record_{variable}',
-                                                  dimensions=source_var.dim,
-                                                  dtype=source_var.dtype)
-            self.variables.add_dynamic_array(variable, size=0,
-                                             dimensions=source_var.dim,
-                                             dtype=source_var.dtype,
-                                             read_only=True)
-        needed_variables = {eventspace_name} | self.record_variables
-        subgroup = isinstance(source, Subgroup)
-        contiguous = not subgroup or source.contiguous
-        self.variables.add_arange('_source_idx', size=len(source))
-        self.variables.add_array('count', size=len(source),
-                                 dtype=np.int32,
-                                 read_only=True, index='_source_idx')
-        self.variables.add_array('N', size=1, dtype=np.int32, read_only=True,
-                                 scalar=True)
-        if subgroup:
-            if contiguous:
-                self.variables.add_constant('_source_start', start)
-                self.variables.add_constant('_source_stop', stop)
-                self.variables.add_constant('_source_N', source_N)
-                needed_variables |= {'_source_start', '_source_stop',
-                                     '_source_N'}
-            else:
-                self.variables.add_reference('_source_indices', source,
-                                             '_sub_idx', index='_source_idx')
-                needed_variables |= {'_source_indices'}
-
-        record_variables = {varname: self.variables[varname]
-                            for varname in self.record_variables}
-        template_kwds = {'eventspace_variable': source.variables[eventspace_name],
-                         'record_variables': record_variables,
-                         'record': self.record,
-                         'subgroup': subgroup,
-                         'contiguous': contiguous,
-                         'source_N': source.N}
-        CodeRunner.__init__(self, group=self, code=code, template='spikemonitor',
-                            name=None,  # The name has already been initialized
-                            clock=source.clock, when=when,
-                            order=order, needed_variables=needed_variables,
-                            template_kwds=template_kwds)
-
-        self.variables.create_clock_variables(self._clock,
-                                              prefix='_clock_')
-=======
             self.variables.add_reference(f"_source_{variable}", source, variable)
             self.variables.add_auxiliary_variable(
                 f"_to_record_{variable}",
@@ -212,6 +161,9 @@
                 dtype=source_var.dtype,
                 read_only=True,
             )
+        needed_variables = {eventspace_name} | self.record_variables
+        subgroup = isinstance(source, Subgroup)
+        contiguous = not subgroup or source.contiguous
         self.variables.add_arange("_source_idx", size=len(source))
         self.variables.add_array(
             "count",
@@ -220,12 +172,20 @@
             read_only=True,
             index="_source_idx",
         )
-        self.variables.add_constant("_source_start", start)
-        self.variables.add_constant("_source_stop", stop)
-        self.variables.add_constant("_source_N", source_N)
         self.variables.add_array(
             "N", size=1, dtype=np.int32, read_only=True, scalar=True
         )
+        if subgroup:
+            if contiguous:
+                self.variables.add_constant("_source_start", start)
+                self.variables.add_constant("_source_stop", stop)
+                self.variables.add_constant("_source_N", source_N)
+                needed_variables |= {"_source_start", "_source_stop", "_source_N"}
+            else:
+                self.variables.add_reference(
+                    "_source_indices", source, "_sub_idx", index="_source_idx"
+                )
+                needed_variables |= {"_source_indices"}
 
         record_variables = {
             varname: self.variables[varname] for varname in self.record_variables
@@ -234,8 +194,10 @@
             "eventspace_variable": source.variables[eventspace_name],
             "record_variables": record_variables,
             "record": self.record,
+            "subgroup": subgroup,
+            "contiguous": contiguous,
+            "source_N": source.N,
         }
-        needed_variables = {eventspace_name} | self.record_variables
         CodeRunner.__init__(
             self,
             group=self,
@@ -250,7 +212,6 @@
         )
 
         self.variables.create_clock_variables(self._clock, prefix="_clock_")
->>>>>>> 761c9c04
         self.add_dependency(source)
         self.written_readonly_vars = {
             self.variables[varname] for varname in self.record_variables
