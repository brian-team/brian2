--- conflicted
+++ resolved
@@ -1,11 +1,9 @@
 '''
 Utility functions for handling the units in `Equations`.
 '''
-<<<<<<< HEAD
+import re
+
 import numpy as np
-=======
-import re
->>>>>>> d3d51bde
 
 from brian2.units.fundamentalunits import Quantity, Unit,\
     fail_for_dimension_mismatch, DimensionMismatchError
