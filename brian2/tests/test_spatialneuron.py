import itertools
import os

import pytest
from numpy.testing import assert_equal

from brian2 import *
from brian2.devices.device import reinit_and_delete
from brian2.tests.utils import assert_allclose


@pytest.mark.codegen_independent
def test_custom_events():
    # Set (could be moved in a setup)
    EL = -65 * mV
    gL = 0.0003 * siemens / cm**2
    ev = """
    Im = gL * (EL - v) : amp/meter**2
    event_time1 : second
    """
    # Create a three compartments morphology
    morpho = Soma(diameter=10 * um)
    morpho.dend1 = Cylinder(n=1, diameter=1 * um, length=10 * um)
    morpho.dend2 = Cylinder(n=1, diameter=1 * um, length=10 * um)
    G = SpatialNeuron(
        morphology=morpho, model=ev, events={"event1": "t>=i*ms and t<i*ms+dt"}
    )
    G.run_on_event("event1", "event_time1 = 0.1*ms")
    run(0.2 * ms)
    # Event has size three now because there are three compartments
    assert_allclose(G.event_time1[:], [0.1, 0, 0] * ms)


@pytest.mark.codegen_independent
def test_construction():
    BrianLogger.suppress_name("resolution_conflict")
    morpho = Soma(diameter=30 * um)
    morpho.L = Cylinder(length=10 * um, diameter=1 * um, n=10)
    morpho.LL = Cylinder(length=5 * um, diameter=2 * um, n=5)
    morpho.LR = Cylinder(length=5 * um, diameter=2 * um, n=10)
    morpho.right = Cylinder(length=3 * um, diameter=1 * um, n=7)
    morpho.right.nextone = Cylinder(length=2 * um, diameter=1 * um, n=3)
    gL = 1e-4 * siemens / cm**2
    EL = -70 * mV
    eqs = """
    Im=gL*(EL-v) : amp/meter**2
    I : meter (point current)
    """

    # Check units of currents
    with pytest.raises(DimensionMismatchError):
        SpatialNeuron(morphology=morpho, model=eqs)

    eqs = """
    Im=gL*(EL-v) : amp/meter**2
    """
    neuron = SpatialNeuron(
        morphology=morpho, model=eqs, Cm=1 * uF / cm**2, Ri=100 * ohm * cm
    )
    # Test initialization of values
    neuron.LL.v = EL
    assert_allclose(neuron.L.main.v, 0 * mV)
    assert_allclose(neuron.LL.v, EL)
    neuron.LL[1 * um : 3 * um].v = 0 * mV
    assert_allclose(neuron.LL.v, Quantity([EL, 0 * mV, 0 * mV, EL, EL]))
    assert_allclose(neuron.Cm, 1 * uF / cm**2)

    # Test morphological variables
    assert_allclose(neuron.L.main.distance, morpho.L.distance)
    assert_allclose(neuron.L.main.area, morpho.L.area)
    assert_allclose(neuron.L.main.length, morpho.L.length)
    assert_allclose(neuron.L.main.volume, morpho.L.volume)

    # Check basic consistency of the flattened representation
    assert all(
        neuron.diffusion_state_updater._ends[:].flat
        >= neuron.diffusion_state_updater._starts[:].flat
    )

    # Check that length and distances make sense
    assert_allclose(sum(morpho.L.length), 10 * um)
    assert_allclose(morpho.L.distance, (0.5 + np.arange(10)) * um)
    assert_allclose(sum(morpho.LL.length), 5 * um)
    assert_allclose(morpho.LL.distance, (10 + 0.5 + np.arange(5)) * um)
    assert_allclose(sum(morpho.LR.length), 5 * um)
    assert_allclose(morpho.LR.distance, (10 + 0.25 + np.arange(10) * 0.5) * um)
    assert_allclose(sum(morpho.right.length), 3 * um)
    assert_allclose(morpho.right.distance, (0.5 + np.arange(7)) * 3.0 / 7.0 * um)
    assert_allclose(sum(morpho.right.nextone.length), 2 * um)
    assert_allclose(
        morpho.right.nextone.distance, 3 * um + (0.5 + np.arange(3)) * 2.0 / 3.0 * um
    )


@pytest.mark.codegen_independent
def test_construction_coordinates():
    # Same as test_construction, but uses coordinates instead of lengths to
    # set up everything
    # Note that all coordinates here are relative to the origin of the
    # respective cylinder
    BrianLogger.suppress_name("resolution_conflict")
    morpho = Soma(diameter=30 * um)
    morpho.L = Cylinder(x=[0, 10] * um, diameter=1 * um, n=10)
    morpho.LL = Cylinder(y=[0, 5] * um, diameter=2 * um, n=5)
    morpho.LR = Cylinder(z=[0, 5] * um, diameter=2 * um, n=10)
    morpho.right = Cylinder(
        x=[0, sqrt(2) * 1.5] * um, y=[0, sqrt(2) * 1.5] * um, diameter=1 * um, n=7
    )
    morpho.right.nextone = Cylinder(
        y=[0, sqrt(2)] * um, z=[0, sqrt(2)] * um, diameter=1 * um, n=3
    )
    gL = 1e-4 * siemens / cm**2
    EL = -70 * mV
    eqs = """
    Im=gL*(EL-v) : amp/meter**2
    I : meter (point current)
    """

    # Check units of currents
    with pytest.raises(DimensionMismatchError):
        SpatialNeuron(morphology=morpho, model=eqs)

    eqs = """
    Im=gL*(EL-v) : amp/meter**2
    """
    neuron = SpatialNeuron(
        morphology=morpho, model=eqs, Cm=1 * uF / cm**2, Ri=100 * ohm * cm
    )

    # Test initialization of values
    neuron.LL.v = EL
    assert_allclose(neuron.L.main.v, 0 * mV)
    assert_allclose(neuron.LL.v, EL)
    neuron.LL[1 * um : 3 * um].v = 0 * mV
    assert_allclose(neuron.LL.v, Quantity([EL, 0 * mV, 0 * mV, EL, EL]))
    assert_allclose(neuron.Cm, 1 * uF / cm**2)

    # Test morphological variables
    assert_allclose(neuron.L.main.x, morpho.L.x)
    assert_allclose(neuron.LL.main.x, morpho.LL.x)
    assert_allclose(neuron.right.main.x, morpho.right.x)
    assert_allclose(neuron.L.main.distance, morpho.L.distance)
    # assert_allclose(neuron.L.main.diameter, morpho.L.diameter)
    assert_allclose(neuron.L.main.area, morpho.L.area)
    assert_allclose(neuron.L.main.length, morpho.L.length)

    # Check basic consistency of the flattened representation
    assert all(
        neuron.diffusion_state_updater._ends[:].flat
        >= neuron.diffusion_state_updater._starts[:].flat
    )

    # Check that length and distances make sense
    assert_allclose(sum(morpho.L.length), 10 * um)
    assert_allclose(morpho.L.distance, (0.5 + np.arange(10)) * um)
    assert_allclose(sum(morpho.LL.length), 5 * um)
    assert_allclose(morpho.LL.distance, (10 + 0.5 + np.arange(5)) * um)
    assert_allclose(sum(morpho.LR.length), 5 * um)
    assert_allclose(morpho.LR.distance, (10 + 0.25 + np.arange(10) * 0.5) * um)
    assert_allclose(sum(morpho.right.length), 3 * um)
    assert_allclose(morpho.right.distance, (0.5 + np.arange(7)) * 3.0 / 7.0 * um)
    assert_allclose(sum(morpho.right.nextone.length), 2 * um)
    assert_allclose(
        morpho.right.nextone.distance, 3 * um + (0.5 + np.arange(3)) * 2.0 / 3.0 * um
    )


@pytest.mark.long
def test_infinitecable():
    """
    Test simulation of an infinite cable vs. theory for current pulse (Green function)
    """
    BrianLogger.suppress_name("resolution_conflict")
    defaultclock.dt = 0.001 * ms

    # Morphology
    diameter = 1 * um
    Cm = 1 * uF / cm**2
    Ri = 100 * ohm * cm
    N = 500
    morpho = Cylinder(diameter=diameter, length=3 * mm, n=N)

    # Passive channels
    gL = 1e-4 * siemens / cm**2
    eqs = """
    Im=-gL*v : amp/meter**2
    I : amp (point current)
    """

    neuron = SpatialNeuron(morphology=morpho, model=eqs, Cm=Cm, Ri=Ri)

    # Monitors
    mon = StateMonitor(neuron, "v", record=N / 2 - 20)

    neuron.I[len(neuron) // 2] = 1 * nA  # injecting in the middle
    run(0.02 * ms)
    neuron.I = 0 * amp
    run(3 * ms)
    t = mon.t
    v = mon[N // 2 - 20].v
    # Theory (incorrect near cable ends)
    x = 20 * morpho.length[0]
    la = neuron.space_constant[0]
    taum = Cm / gL  # membrane time constant
    theory = (
        1.0
        / (la * Cm * pi * diameter)
        * sqrt(taum / (4 * pi * (t + defaultclock.dt)))
        * exp(
            -(t + defaultclock.dt) / taum
            - taum / (4 * (t + defaultclock.dt)) * (x / la) ** 2
        )
    )
    theory = theory * 1 * nA * 0.02 * ms
    assert_allclose(
        v[t > 0.5 * ms], theory[t > 0.5 * ms], atol=float(6.32 * uvolt)
    )  # high error tolerance (not exact because not infinite cable)


@pytest.mark.standalone_compatible
def test_finitecable():
    """
    Test simulation of short cylinder vs. theory for constant current.
    """
    BrianLogger.suppress_name("resolution_conflict")

    defaultclock.dt = 0.01 * ms

    # Morphology
    diameter = 1 * um
    length = 300 * um
    Cm = 1 * uF / cm**2
    Ri = 150 * ohm * cm
    N = 200
    morpho = Cylinder(diameter=diameter, length=length, n=N)

    # Passive channels
    gL = 1e-4 * siemens / cm**2
    EL = -70 * mV
    eqs = """
    Im=gL*(EL-v) : amp/meter**2
    I : amp (point current)
    """

    neuron = SpatialNeuron(morphology=morpho, model=eqs, Cm=Cm, Ri=Ri)
    neuron.v = EL

    neuron.I[0] = 0.02 * nA  # injecting at the left end

    run(100 * ms)

    # Theory
    x = neuron.distance
    v = neuron.v
    la = neuron.space_constant[0]
    ra = la * 4 * Ri / (pi * diameter**2)
    theory = EL + ra * neuron.I[0] * cosh((length - x) / la) / sinh(length / la)
    assert_allclose(v - EL, theory - EL, atol=1e-6)


@pytest.mark.standalone_compatible
def test_rallpack1():
    """
    Rallpack 1
    """
    if prefs.core.default_float_dtype is np.float32:
        pytest.skip("Need double precision for this test")
    defaultclock.dt = 0.05 * ms

    # Morphology
    diameter = 1 * um
    length = 1 * mm
    Cm = 1 * uF / cm**2
    Ri = 100 * ohm * cm
    N = 1000
    morpho = Cylinder(diameter=diameter, length=length, n=N)

    # Passive channels
    gL = 1.0 / (40000 * ohm * cm**2)
    EL = -65 * mV
    eqs = """
    Im = gL*(EL - v) : amp/meter**2
    I : amp (point current, constant)
    """
    neuron = SpatialNeuron(morphology=morpho, model=eqs, Cm=Cm, Ri=Ri)
    neuron.v = EL

    neuron.I[0] = 0.1 * nA  # injecting at the left end

    # Record at the two ends
    mon = StateMonitor(neuron, "v", record=[0, 999], when="start", dt=0.05 * ms)

    run(250 * ms + defaultclock.dt)

    # Load the theoretical results
    basedir = os.path.join(os.path.abspath(os.path.dirname(__file__)), "rallpack_data")
    data_0 = np.loadtxt(os.path.join(basedir, "ref_cable.0"))
    data_x = np.loadtxt(os.path.join(basedir, "ref_cable.x"))

    scale_0 = max(data_0[:, 1] * volt) - min(data_0[:, 1] * volt)
    scale_x = max(data_x[:, 1] * volt) - min(data_x[:, 1] * volt)
    squared_diff_0 = (data_0[:, 1] * volt - mon[0].v) ** 2
    squared_diff_x = (data_x[:, 1] * volt - mon[999].v) ** 2
    rel_RMS_0 = sqrt(mean(squared_diff_0)) / scale_0
    rel_RMS_x = sqrt(mean(squared_diff_x)) / scale_x
    max_rel_0 = sqrt(max(squared_diff_0)) / scale_0
    max_rel_x = sqrt(max(squared_diff_x)) / scale_x

    # sanity check: times are the same
    assert_allclose(mon.t / second, data_0[:, 0])
    assert_allclose(mon.t / second, data_x[:, 0])

    # RMS error should be < 0.1%, maximum error along the curve should be < 0.5%
    assert 100 * rel_RMS_0 < 0.1
    assert 100 * rel_RMS_x < 0.1
    assert 100 * max_rel_0 < 0.5
    assert 100 * max_rel_x < 0.5


@pytest.mark.standalone_compatible
def test_rallpack2():
    """
    Rallpack 2
    """
    if prefs.core.default_float_dtype is np.float32:
        pytest.skip("Need double precision for this test")
    defaultclock.dt = 0.1 * ms

    # Morphology
    diameter = 32 * um
    length = 16 * um
    Cm = 1 * uF / cm**2
    Ri = 100 * ohm * cm

    # Construct binary tree according to Rall's formula
    morpho = Cylinder(n=1, diameter=diameter, y=[0, float(length)] * meter)
    endpoints = {morpho}
    for depth in range(1, 10):
        diameter /= 2.0 ** (1.0 / 3.0)
        length /= 2.0 ** (2.0 / 3.0)
        new_endpoints = set()
        for endpoint in endpoints:
            new_L = Cylinder(n=1, diameter=diameter, length=length)
            new_R = Cylinder(n=1, diameter=diameter, length=length)
            new_endpoints.add(new_L)
            new_endpoints.add(new_R)
            endpoint.L = new_L
            endpoint.R = new_R
        endpoints = new_endpoints

    # Passive channels
    gL = 1.0 / (40000 * ohm * cm**2)
    EL = -65 * mV
    eqs = """
    Im = gL*(EL - v) : amp/meter**2
    I : amp (point current, constant)
    """
    neuron = SpatialNeuron(morphology=morpho, model=eqs, Cm=Cm, Ri=Ri, method="rk4")
    neuron.v = EL

    neuron.I[0] = 0.1 * nA  # injecting at the origin

    endpoint_indices = [endpoint.indices[0] for endpoint in endpoints]
    mon = StateMonitor(
        neuron, "v", record=[0] + endpoint_indices, when="start", dt=0.1 * ms
    )

    run(250 * ms + defaultclock.dt)

    # Load the theoretical results
    basedir = os.path.join(os.path.abspath(os.path.dirname(__file__)), "rallpack_data")
    # Only use very second time step, since we run with 0.1ms instead of 0.05ms
    data_0 = np.loadtxt(os.path.join(basedir, "ref_branch.0"))[::2]
    data_x = np.loadtxt(os.path.join(basedir, "ref_branch.x"))[::2]

    # sanity check: times are the same
    assert_allclose(mon.t / second, data_0[:, 0])
    assert_allclose(mon.t / second, data_x[:, 0])

    # Check that all endpoints are the same:
    for endpoint in endpoints:
        assert_allclose(mon[endpoint].v, mon[endpoint[0]].v)

    scale_0 = max(data_0[:, 1] * volt) - min(data_0[:, 1] * volt)
    scale_x = max(data_x[:, 1] * volt) - min(data_x[:, 1] * volt)
    squared_diff_0 = (data_0[:, 1] * volt - mon[0].v) ** 2

    # One endpoint
    squared_diff_x = (data_x[:, 1] * volt - mon[endpoint_indices[0]].v) ** 2
    rel_RMS_0 = sqrt(mean(squared_diff_0)) / scale_0
    rel_RMS_x = sqrt(mean(squared_diff_x)) / scale_x
    max_rel_0 = sqrt(max(squared_diff_0)) / scale_0
    max_rel_x = sqrt(max(squared_diff_x)) / scale_x

    # RMS error should be < 0.25%, maximum error along the curve should be < 0.5%
    assert 100 * rel_RMS_0 < 0.25
    assert 100 * rel_RMS_x < 0.25
    assert 100 * max_rel_0 < 0.5
    assert 100 * max_rel_x < 0.5


@pytest.mark.standalone_compatible
@pytest.mark.long
def test_rallpack3():
    """
    Rallpack 3
    """
    if prefs.core.default_float_dtype is np.float32:
        pytest.skip("Need double precision for this test")
    defaultclock.dt = 1 * usecond

    # Morphology
    diameter = 1 * um
    length = 1 * mm
    N = 1000
    morpho = Cylinder(diameter=diameter, length=length, n=N)
    # Passive properties
    gl = 1.0 / (40000 * ohm * cm**2)
    El = -65 * mV
    Cm = 1 * uF / cm**2
    Ri = 100 * ohm * cm
    # Active properties
    ENa = 50 * mV
    EK = -77 * mV
    gNa = 120 * msiemens / cm**2
    gK = 36 * msiemens / cm**2
    eqs = """
    Im = gl * (El-v) + gNa * m**3 * h * (ENa-v) + gK * n**4 * (EK-v) : amp/meter**2
    dm/dt = alpham * (1-m) - betam * m : 1
    dn/dt = alphan * (1-n) - betan * n : 1
    dh/dt = alphah * (1-h) - betah * h : 1
    v_shifted = v - El : volt
    alpham = (0.1/mV) * (-v_shifted+25*mV) / (exp((-v_shifted+25*mV) / (10*mV)) - 1)/ms : Hz
    betam = 4 * exp(-v_shifted/(18*mV))/ms : Hz
    alphah = 0.07 * exp(-v_shifted/(20*mV))/ms : Hz
    betah = 1/(exp((-v_shifted+30*mV) / (10*mV)) + 1)/ms : Hz
    alphan = (0.01/mV) * (-v_shifted+10*mV) / (exp((-v_shifted+10*mV) / (10*mV)) - 1)/ms : Hz
    betan = 0.125*exp(-v_shifted/(80*mV))/ms : Hz
    I : amp (point current, constant)
    """
    axon = SpatialNeuron(
        morphology=morpho, model=eqs, Cm=Cm, Ri=Ri, method="exponential_euler"
    )
    axon.v = El
    # Pre-calculated equilibrium values at v = El
    axon.m = 0.0529324852572
    axon.n = 0.317676914061
    axon.h = 0.596120753508
    axon.I[0] = 0.1 * nA  # injecting at the left end

    # Record at the two ends
    mon = StateMonitor(axon, "v", record=[0, 999], when="start", dt=0.05 * ms)

    run(250 * ms + defaultclock.dt)

    # Load the theoretical results
    basedir = os.path.join(os.path.abspath(os.path.dirname(__file__)), "rallpack_data")
    data_0 = np.loadtxt(os.path.join(basedir, "ref_axon.0.neuron"))
    data_x = np.loadtxt(os.path.join(basedir, "ref_axon.x.neuron"))

    # sanity check: times are the same
    assert_allclose(mon.t / second, data_0[:, 0])
    assert_allclose(mon.t / second, data_x[:, 0])

    scale_0 = max(data_0[:, 1] * volt) - min(data_0[:, 1] * volt)
    scale_x = max(data_x[:, 1] * volt) - min(data_x[:, 1] * volt)
    squared_diff_0 = (data_0[:, 1] * volt - mon[0].v) ** 2
    squared_diff_x = (data_x[:, 1] * volt - mon[999].v) ** 2

    rel_RMS_0 = sqrt(mean(squared_diff_0)) / scale_0
    rel_RMS_x = sqrt(mean(squared_diff_x)) / scale_x
    max_rel_0 = sqrt(max(squared_diff_0)) / scale_0
    max_rel_x = sqrt(max(squared_diff_x)) / scale_x

    # RMS error should be < 0.1%, maximum error along the curve should be < 0.5%
    # Note that this is much stricter than the original Rallpack evaluation, but
    # with the 1us time step, the voltage traces are extremely similar
    assert 100 * rel_RMS_0 < 0.1
    assert 100 * rel_RMS_x < 0.1
    assert 100 * max_rel_0 < 0.5
    assert 100 * max_rel_x < 0.5


@pytest.mark.standalone_compatible
def test_rall():
    """
    Test simulation of a cylinder plus two branches, with diameters according to Rall's formula
    """
    BrianLogger.suppress_name("resolution_conflict")

    defaultclock.dt = 0.01 * ms

    # Passive channels
    gL = 1e-4 * siemens / cm**2
    EL = -70 * mV

    # Morphology
    diameter = 1 * um
    length = 300 * um
    Cm = 1 * uF / cm**2
    Ri = 150 * ohm * cm
    N = 500
    rm = 1 / (gL * pi * diameter)  # membrane resistance per unit length
    ra = (4 * Ri) / (pi * diameter**2)  # axial resistance per unit length
    la = sqrt(rm / ra)  # space length
    morpho = Cylinder(diameter=diameter, length=length, n=N)
    d1 = 0.5 * um
    L1 = 200 * um
    rm = 1 / (gL * pi * d1)  # membrane resistance per unit length
    ra = (4 * Ri) / (pi * d1**2)  # axial resistance per unit length
    l1 = sqrt(rm / ra)  # space length
    morpho.L = Cylinder(diameter=d1, length=L1, n=N)
    d2 = (diameter**1.5 - d1**1.5) ** (1.0 / 1.5)
    rm = 1 / (gL * pi * d2)  # membrane resistance per unit length
    ra = (4 * Ri) / (pi * d2**2)  # axial resistance per unit length
    l2 = sqrt(rm / ra)  # space length
    L2 = (L1 / l1) * l2
    morpho.R = Cylinder(diameter=d2, length=L2, n=N)

    eqs = """
    Im=gL*(EL-v) : amp/meter**2
    I : amp (point current)
    """

    neuron = SpatialNeuron(morphology=morpho, model=eqs, Cm=Cm, Ri=Ri)
    neuron.v = EL

    neuron.I[0] = 0.02 * nA  # injecting at the left end
    run(100 * ms)

    # Check space constant calculation
    assert_allclose(la, neuron.space_constant[0])
    assert_allclose(l1, neuron.L.space_constant[0])
    assert_allclose(l2, neuron.R.space_constant[0])

    # Theory
    x = neuron.main.distance
    ra = la * 4 * Ri / (pi * diameter**2)
    l = length / la + L1 / l1
    theory = EL + ra * neuron.I[0] * cosh(l - x / la) / sinh(l)
    v = neuron.main.v
    assert_allclose(v - EL, theory - EL, atol=2e-6)
    x = neuron.L.distance
    theory = EL + ra * neuron.I[0] * cosh(
        l - neuron.main.distance[-1] / la - (x - neuron.main.distance[-1]) / l1
    ) / sinh(l)
    v = neuron.L.v
    assert_allclose(v - EL, theory - EL, atol=2e-6)
    x = neuron.R.distance
    theory = EL + ra * neuron.I[0] * cosh(
        l - neuron.main.distance[-1] / la - (x - neuron.main.distance[-1]) / l2
    ) / sinh(l)
    v = neuron.R.v
    assert_allclose(v - EL, theory - EL, atol=2e-6)


@pytest.mark.standalone_compatible
def test_basic_diffusion():
    # A very basic test that shows that propagation is working in a very basic
    # sense, testing all morphological classes

    defaultclock.dt = 0.01 * ms

    EL = -70 * mV
    gL = 1e-4 * siemens / cm**2
    target = -10 * mV
    eqs = """
    Im = gL*(EL-v) + gClamp*(target-v): amp/meter**2
    gClamp : siemens/meter**2
    """

    morph = Soma(diameter=30 * um)
    morph.axon = Cylinder(n=10, diameter=10 * um, length=100 * um)
    morph.dend = Section(
        n=10,
        diameter=[10, 9, 8, 7, 6, 5, 4, 3, 2, 1, 0.1] * um,
        length=np.ones(10) * 10 * um,
    )

    neuron = SpatialNeuron(morph, eqs)
    neuron.v = EL
    neuron.axon.gClamp[0] = 100 * siemens / cm**2

    mon = StateMonitor(neuron, "v", record=True)

    run(0.25 * ms)
    assert all(abs(mon.v[:, -1] / mV + 10) < 0.25), mon.v[:, -1] / mV


@pytest.mark.codegen_independent
def test_allowed_integration():
    morph = Soma(diameter=30 * um)
    EL = -70 * mV
    gL = 1e-4 * siemens / cm**2
    ENa = 115 * mV
    gNa = 120 * msiemens / cm**2
    VT = -50.4 * mV
    DeltaT = 2 * mV
    ENMDA = 0.0 * mV

    @check_units(voltage=volt, result=volt)
    def user_fun(voltage):
        return voltage  # could be an arbitrary function and is therefore unsafe

    allowed_eqs = [
        "Im = gL*(EL-v) : amp/meter**2",
        """
        Im = gl * (El-v) + gNa * m**3 * h * (ENa-v) : amp/meter**2
        dm/dt = alpham * (1-m) - betam * m : 1
        dh/dt = alphah * (1-h) - betah * h : 1
        alpham = (0.1/mV) * (-v+25*mV) / (exp((-v+25*mV) / (10*mV)) - 1)/ms : Hz
        betam = 4 * exp(-v/(18*mV))/ms : Hz
        alphah = 0.07 * exp(-v/(20*mV))/ms : Hz
        betah = 1/(exp((-v+30*mV) / (10*mV)) + 1)/ms : Hz
        """,
        """
        Im = gl * (El-v) : amp/meter**2
        I_ext = 1*nA + sin(2*pi*100*Hz*t)*nA : amp (point current)
        """,
        """
        Im = I_leak + I_spike : amp/meter**2
        I_leak = gL*(EL - v) : amp/meter**2
        I_spike = gL*DeltaT*exp((v - VT)/DeltaT): amp/meter**2 (constant over dt)
        """,
        """
        Im = gL*(EL-v) : amp/meter**2
        I_NMDA = gNMDA*(ENMDA-v)*Mgblock : amp (point current)
        gNMDA : siemens
        Mgblock = 1./(1. +  exp(-0.062*v/mV)/3.57) : 1 (constant over dt)
        """,
        "Im = gL*(EL - v) + gL*DeltaT*exp((v - VT)/DeltaT) : amp/meter**2",
        """
        Im = I_leak + I_spike : amp/meter**2
        I_leak = gL*(EL - v) : amp/meter**2
        I_spike = gL*DeltaT*exp((v - VT)/DeltaT): amp/meter**2
        """,
        """
        Im = gL*(EL-v) : amp/meter**2
        I_NMDA = gNMDA*(ENMDA-v)*Mgblock : amp (point current)
        gNMDA : siemens
        Mgblock = 1./(1. +  exp(-0.062*v/mV)/3.57) : 1
        """,
    ]
    forbidden_eqs = [
        """Im = gl * (El-v + user_fun(v)) : amp/meter**2""",
        """Im = gl * clip(El-v, -100*mV, 100*mV) : amp/meter**2""",
    ]
    for eqs in allowed_eqs:
        # Should not raise an error
        neuron = SpatialNeuron(morph, eqs)

    for eqs in forbidden_eqs:
        # Should raise an error
        with pytest.raises(TypeError):
            SpatialNeuron(morph, eqs)


@pytest.mark.codegen_independent
def test_spatialneuron_indexing():
    sec = Cylinder(length=50 * um, diameter=10 * um, n=1)
    sec.sec1 = Cylinder(length=50 * um, diameter=10 * um, n=2)
    sec.sec1.sec11 = Cylinder(length=50 * um, diameter=10 * um, n=4)
    sec.sec1.sec12 = Cylinder(length=50 * um, diameter=10 * um, n=8)
    sec.sec2 = Cylinder(length=50 * um, diameter=10 * um, n=16)
    sec.sec2.sec21 = Cylinder(length=50 * um, diameter=10 * um, n=32)
    neuron = SpatialNeuron(sec, "Im = 0*amp/meter**2 : amp/meter**2")
    neuron.v = "i*volt"
    # Accessing indices/variables of a subtree refers to the full subtree
    assert len(neuron.indices[:]) == 1 + 2 + 4 + 8 + 16 + 32
    assert len(neuron.sec1.indices[:]) == 2 + 4 + 8
    assert len(neuron.sec1.sec11.indices[:]) == 4
    assert len(neuron.sec1.sec12.indices[:]) == 8
    assert len(neuron.sec2.indices[:]) == 16 + 32
    assert len(neuron.sec2.sec21.indices[:]) == 32
    assert len(neuron.v[:]) == 1 + 2 + 4 + 8 + 16 + 32
    assert len(neuron.sec1.v[:]) == 2 + 4 + 8
    assert len(neuron.sec1.sec11.v[:]) == 4
    assert len(neuron.sec1.sec12.v[:]) == 8
    assert len(neuron.sec2.v[:]) == 16 + 32
    assert len(neuron.sec2.sec21.v[:]) == 32
    # Accessing indices/variables with ".main" only refers to the section
    assert len(neuron.main.indices[:]) == 1
    assert len(neuron.sec1.main.indices[:]) == 2
    assert len(neuron.sec1.sec11.main.indices[:]) == 4
    assert len(neuron.sec1.sec12.main.indices[:]) == 8
    assert len(neuron.sec2.main.indices[:]) == 16
    assert len(neuron.sec2.sec21.main.indices[:]) == 32
    assert len(neuron.main.v[:]) == 1
    assert len(neuron.sec1.main.v[:]) == 2
    assert len(neuron.sec1.sec11.main.v[:]) == 4
    assert len(neuron.sec1.sec12.main.v[:]) == 8
    assert len(neuron.sec2.main.v[:]) == 16
    assert len(neuron.sec2.sec21.main.v[:]) == 32
    # Accessing subgroups
    assert len(neuron[0].indices[:]) == 1
    assert len(neuron[0 * um : 50 * um].indices[:]) == 1
    assert len(neuron[0:1].indices[:]) == 1
    assert len(neuron[sec.sec2.indices[:]]) == 16
    assert len(neuron[sec.sec2]) == 16
<<<<<<< HEAD
    assert len(neuron[:16:2].indices[:]) == 8
    assert len(neuron['i < 16 and i % 2 == 0'].indices[:]) == 8
    assert len(neuron[:8][4:].indices[:]) == 4
    assert len(neuron[:8][::2].indices[:]) == 4
    assert len(neuron[:8]['i % 2 == 0'].indices[:]) == 4
    assert len(neuron[::2][:8].indices[:]) == 8
    assert len(neuron['i % 2 == 0'][:8].indices[:]) == 8
    assert len(neuron['distance >= 100*um'].indices[:]) == 44
    assert len(neuron['distance >= 100*um'][:8].indices[:]) == 8
    assert_equal(neuron.sec1.sec11.v, [3, 4, 5, 6]*volt)
=======
    assert_equal(neuron.sec1.sec11.v, [3, 4, 5, 6] * volt)
>>>>>>> 761c9c04
    assert_equal(neuron.sec1.sec11[1].v, neuron.sec1.sec11.v[1])
    assert_equal(neuron.sec1.sec11[1:3].v, neuron.sec1.sec11.v[1:3])
    assert_equal(neuron.sec1.sec11[1:3].v, [4, 5] * volt)


@pytest.mark.codegen_independent
def test_tree_index_consistency():
    # Test all possible trees with depth 3 and a maximum of 3 branches subtree
    # (a total of 84 trees)
    # This tests whether the indices (i.e. where the compartments are placed in
    # the overall flattened 1D structure) make sense: for the `SpatialSubgroup`
    # mechanism to work correctly, each subtree has to have contiguous indices.
    # Separate subtrees should of course have non-overlapping indices.
    for tree_description in itertools.product(
        [1, 2, 3],  # children of root
        [0, 1, 2, 3],  # children of first branch
        [0, 1, 2, 3],  # children of second branch
        [0, 1, 2, 3],  # children of third branch
    ):
        sec = Cylinder(length=50 * um, diameter=10 * um, n=1)
        root_children = tree_description[0]
        if not all([tree_description[x] == 0 for x in range(root_children + 1, 4)]):
            # skip redundant descriptions (differing number of branches in a
            # subtree that does not exist)
            continue

        # Create a tree according to the description
        for idx in range(root_children):
            setattr(
                sec,
                f"sec{int(idx + 1)}",
                Cylinder(length=50 * um, diameter=10 * um, n=2 * (idx + 1)),
            )
        for child in range(root_children):
            subsec = getattr(sec, f"sec{int(child + 1)}")
            subsec_children = tree_description[child + 1]
            for idx in range(subsec_children):
                setattr(
                    subsec,
                    f"sec{int(child + 1)}{int(idx + 1)}",
                    Cylinder(length=50 * um, diameter=10 * um, n=1 + (child + 1) * idx),
                )

        neuron = SpatialNeuron(sec, "Im = 0*amp/meter**2 : amp/meter**2")
        # Check the indicies for the full neuron:
        assert_equal(neuron.indices[:], np.arange(sec.total_compartments))

        all_subsec_indices = []
        for child in range(root_children):
            subsec = getattr(neuron, f"sec{int(child + 1)}")
            sub_indices = set(subsec.main.indices[:])
            subsec_children = tree_description[child + 1]
            for idx in range(subsec_children):
                subsubsec = getattr(subsec, f"sec{int(child + 1)}{int(idx + 1)}")
                sub_indices |= set(subsubsec.main.indices[:])
            # The indices for a full subtree should be the union of the indices
            # for all subsections within that subtree
            assert sub_indices == set(subsec.indices[:])
            all_subsec_indices.extend(subsec.indices[:])
        # Separate subtrees should not overlap
        assert len(all_subsec_indices) == len(set(all_subsec_indices))


@pytest.mark.codegen_independent
def test_spatialneuron_subtree_assignment():
    sec = Cylinder(length=50 * um, diameter=10 * um, n=2)
    sec.sec1 = Cylinder(length=50 * um, diameter=10 * um, n=2)
    sec.sec1.sec11 = Cylinder(length=50 * um, diameter=10 * um, n=2)
    sec.sec1.sec12 = Cylinder(length=50 * um, diameter=10 * um, n=2)
    sec.sec2 = Cylinder(length=50 * um, diameter=10 * um, n=2)
    sec.sec2.sec21 = Cylinder(length=50 * um, diameter=10 * um, n=2)
    neuron = SpatialNeuron(sec, "Im = 0*amp/meter**2 : amp/meter**2")

    neuron.v = 1 * volt
    assert_allclose(neuron.v[:], np.ones(12) * volt)
    neuron.sec1.v += 1 * volt
    assert_allclose(neuron.main.v[:], np.ones(2) * volt)
    assert_allclose(neuron.sec1.v[:], np.ones(6) * 2 * volt)
    assert_allclose(neuron.sec1.main.v[:], np.ones(2) * 2 * volt)
    assert_allclose(neuron.sec1.sec11.v[:], np.ones(2) * 2 * volt)
    assert_allclose(neuron.sec1.sec12.v[:], np.ones(2) * 2 * volt)
    assert_allclose(neuron.sec2.v[:], np.ones(4) * volt)
    neuron.sec2.v = 5 * volt
    assert_allclose(neuron.sec2.v[:], np.ones(4) * 5 * volt)
    assert_allclose(neuron.sec2.main.v[:], np.ones(2) * 5 * volt)
    assert_allclose(neuron.sec2.sec21.v[:], np.ones(2) * 5 * volt)


@pytest.mark.codegen_independent
def test_spatialneuron_morphology_assignment():
    sec = Cylinder(length=50 * um, diameter=10 * um, n=2)
    sec.sec1 = Cylinder(length=50 * um, diameter=10 * um, n=2)
    sec.sec1.sec11 = Cylinder(length=50 * um, diameter=10 * um, n=2)
    sec.sec1.sec12 = Cylinder(length=50 * um, diameter=10 * um, n=2)
    sec.sec2 = Cylinder(length=50 * um, diameter=10 * um, n=2)
    sec.sec2.sec21 = Cylinder(length=50 * um, diameter=10 * um, n=2)
    neuron = SpatialNeuron(sec, "Im = 0*amp/meter**2 : amp/meter**2")

    neuron.v[sec.sec1.sec11] = 1 * volt
    assert_allclose(neuron.sec1.sec11.v[:], np.ones(2) * volt)
    assert_allclose(neuron.sec1.sec12.v[:], np.zeros(2) * volt)
    assert_allclose(neuron.sec1.main.v[:], np.zeros(2) * volt)
    assert_allclose(neuron.main.v[:], np.zeros(2) * volt)
    assert_allclose(neuron.sec2.v[:], np.zeros(4) * volt)

    neuron.v[sec.sec2[25 * um :]] = 2 * volt
    neuron.v[sec.sec1[: 25 * um]] = 3 * volt
    assert_allclose(neuron.main.v[:], np.zeros(2) * volt)
    assert_allclose(neuron.sec2.main.v[:], [0, 2] * volt)
    assert_allclose(neuron.sec2.sec21.v[:], np.zeros(2) * volt)
    assert_allclose(neuron.sec1.main.v[:], [3, 0] * volt)
    assert_allclose(neuron.sec1.sec11.v[:], np.ones(2) * volt)
    assert_allclose(neuron.sec1.sec12.v[:], np.zeros(2) * volt)


@pytest.mark.standalone_compatible
@pytest.mark.multiple_runs
def test_spatialneuron_capacitive_currents():
    if prefs.core.default_float_dtype is np.float32:
        pytest.skip("Need double precision for this test")
    defaultclock.dt = 0.1 * ms
    morpho = Cylinder(x=[0, 10] * cm, diameter=2 * 238 * um, n=200, type="axon")

    El = 10.613 * mV
    ENa = 115 * mV
    EK = -12 * mV
    gl = 0.3 * msiemens / cm**2
    gNa0 = 120 * msiemens / cm**2
    gK = 36 * msiemens / cm**2

    # Typical equations
    eqs = """
    # The same equations for the whole neuron, but possibly different parameter values
    # distributed transmembrane current
    Im = gl * (El-v) + gNa * m**3 * h * (ENa-v) + gK * n**4 * (EK-v) : amp/meter**2
    I : amp (point current) # applied current
    dm/dt = alpham * (1-m) - betam * m : 1
    dn/dt = alphan * (1-n) - betan * n : 1
    dh/dt = alphah * (1-h) - betah * h : 1
    alpham = (0.1/mV) * (-v+25*mV) / (exp((-v+25*mV) / (10*mV)) - 1)/ms : Hz
    betam = 4 * exp(-v/(18*mV))/ms : Hz
    alphah = 0.07 * exp(-v/(20*mV))/ms : Hz
    betah = 1/(exp((-v+30*mV) / (10*mV)) + 1)/ms : Hz
    alphan = (0.01/mV) * (-v+10*mV) / (exp((-v+10*mV) / (10*mV)) - 1)/ms : Hz
    betan = 0.125*exp(-v/(80*mV))/ms : Hz
    gNa : siemens/meter**2
    """

    neuron = SpatialNeuron(
        morphology=morpho,
        model=eqs,
        Cm=1 * uF / cm**2,
        Ri=35.4 * ohm * cm,
        method="exponential_euler",
    )
    mon = StateMonitor(neuron, ["Im", "Ic"], record=True, when="end")
    run(10 * ms)
    neuron.I[0] = 1 * uA  # current injection at one end
    run(3 * ms)
    neuron.I = 0 * amp
    run(10 * ms)
    device.build(direct_call=False, **device.build_options)
    assert_allclose(
        (mon.Im - mon.Ic).sum(axis=0) / (mA / cm**2), np.zeros(230), atol=1e6
    )


@pytest.mark.codegen_independent
def test_point_current():
    soma = Soma(10 * um)
    eqs = """Im = 0*nA/cm**2 : amp/meter**2
             I1 = 1*nA : amp (point current)
             I2 = 1*nA : amp (point current, constant over dt)"""
    neuron = SpatialNeuron(soma, eqs)
    assert "I1/area" in neuron.equations["Im"].expr.code
    assert "I2/area" in neuron.equations["Im"].expr.code  # see issue #1160


@pytest.mark.standalone_compatible
@pytest.mark.multiple_runs
def test_spatialneuron_threshold_location():
    morpho = Soma(10 * um)
    morpho.axon = Cylinder(1 * um, n=2, length=20 * um)
    model = """
    Im = 0*nA/cm**2 : amp/meter**2
    should_spike : boolean (constant)
    """
    neuron = SpatialNeuron(
        morpho, model, threshold_location=morpho.axon[15 * um], threshold="should_spike"
    )
    # Different variants that should do the same thing
    neuron2 = SpatialNeuron(
        morpho,
        model,
        threshold_location=morpho.axon.indices[15 * um],
        threshold="should_spike",
    )
    neuron3 = SpatialNeuron(
        morpho, model, threshold_location=2, threshold="should_spike"
    )
    # Cannot use multiple compartments
    with pytest.raises(AttributeError):
        SpatialNeuron(
            morpho, model, threshold_location=[2, 3], threshold="should_spike"
        )
    with pytest.raises(AttributeError):
        SpatialNeuron(
            morpho,
            model,
            threshold_location=morpho.axon[5 * um : 15 * um],
            threshold="should_spike",
        )
    neurons = [neuron, neuron2, neuron3]
    monitors = [SpikeMonitor(n) for n in neurons]

    net = Network(neurons, monitors)
    for n in neurons:
        n.should_spike = True  # all compartments want to spike
    net.run(defaultclock.dt)
    for n in neurons:
        n.should_spike = False  # no compartment wants to spike
    net.run(defaultclock.dt)
    for n in neurons:
        n.should_spike = [False, False, True]
    net.run(defaultclock.dt)
    for n in neurons:
        n.should_spike = [True, True, False]
    net.run(defaultclock.dt)
    device.build(direct_call=False, **device.build_options)
    for mon in monitors:
        assert len(mon.i) == 2
        assert all(mon.i == 2)
        assert_allclose(mon.t, [0 * ms, 2 * defaultclock.dt])


@pytest.mark.standalone_compatible
def test_spatialneuron_timedarray():
    # See GitHub issue 1427
    ta = TimedArray([0, 1] * nA, dt=1 * ms)
    morpho = Soma(diameter=10 * um)
    neuron = SpatialNeuron(morpho, "Im = ta(t)/area : amp/meter**2", method="euler")
    mon = StateMonitor(neuron, "v", record=0, when="after_groups")
    run(2 * ms)
    assert_allclose(
        np.diff(mon.v_[0]),
        np.r_[
            np.zeros(9),
            np.array(
                np.ones(10) * 1 * nA / neuron.area[0] / neuron.Cm * defaultclock.dt
            ),
        ],
    )


if __name__ == "__main__":
    test_custom_events()
    test_construction()
    test_construction_coordinates()
    test_infinitecable()
    test_finitecable()
    test_rallpack1()
    test_rallpack2()
    test_rallpack3()
    test_rall()
    test_basic_diffusion()
    test_allowed_integration()
    test_spatialneuron_indexing()
    test_tree_index_consistency()
    test_spatialneuron_subtree_assignment()
    test_spatialneuron_morphology_assignment()
    test_spatialneuron_capacitive_currents()
    test_spatialneuron_timedarray()<|MERGE_RESOLUTION|>--- conflicted
+++ resolved
@@ -604,42 +604,36 @@
 
     allowed_eqs = [
         "Im = gL*(EL-v) : amp/meter**2",
+        """Im = gl * (El-v) + gNa * m**3 * h * (ENa-v) : amp/meter**2
+                      dm/dt = alpham * (1-m) - betam * m : 1
+                      dh/dt = alphah * (1-h) - betah * h : 1
+                      alpham = (0.1/mV) * (-v+25*mV) / (exp((-v+25*mV) / (10*mV)) - 1)/ms : Hz
+                      betam = 4 * exp(-v/(18*mV))/ms : Hz
+                      alphah = 0.07 * exp(-v/(20*mV))/ms : Hz
+                      betah = 1/(exp((-v+30*mV) / (10*mV)) + 1)/ms : Hz""",
+        """Im = gl * (El-v) : amp/meter**2
+                      I_ext = 1*nA + sin(2*pi*100*Hz*t)*nA : amp (point current)""",
+        """Im = I_leak + I_spike : amp/meter**2
+                      I_leak = gL*(EL - v) : amp/meter**2
+                      I_spike = gL*DeltaT*exp((v - VT)/DeltaT): amp/meter**2 (constant over dt)
+                   """,
         """
-        Im = gl * (El-v) + gNa * m**3 * h * (ENa-v) : amp/meter**2
-        dm/dt = alpham * (1-m) - betam * m : 1
-        dh/dt = alphah * (1-h) - betah * h : 1
-        alpham = (0.1/mV) * (-v+25*mV) / (exp((-v+25*mV) / (10*mV)) - 1)/ms : Hz
-        betam = 4 * exp(-v/(18*mV))/ms : Hz
-        alphah = 0.07 * exp(-v/(20*mV))/ms : Hz
-        betah = 1/(exp((-v+30*mV) / (10*mV)) + 1)/ms : Hz
-        """,
+                   Im = gL*(EL-v) : amp/meter**2
+                   I_NMDA = gNMDA*(ENMDA-v)*Mgblock : amp (point current)
+                   gNMDA : siemens
+                   Mgblock = 1./(1. +  exp(-0.062*v/mV)/3.57) : 1 (constant over dt)
+                   """,
+        "Im = gL*(EL - v) + gL*DeltaT*exp((v - VT)/DeltaT) : amp/meter**2",
+        """Im = I_leak + I_spike : amp/meter**2
+                      I_leak = gL*(EL - v) : amp/meter**2
+                      I_spike = gL*DeltaT*exp((v - VT)/DeltaT): amp/meter**2
+                   """,
         """
-        Im = gl * (El-v) : amp/meter**2
-        I_ext = 1*nA + sin(2*pi*100*Hz*t)*nA : amp (point current)
-        """,
-        """
-        Im = I_leak + I_spike : amp/meter**2
-        I_leak = gL*(EL - v) : amp/meter**2
-        I_spike = gL*DeltaT*exp((v - VT)/DeltaT): amp/meter**2 (constant over dt)
-        """,
-        """
-        Im = gL*(EL-v) : amp/meter**2
-        I_NMDA = gNMDA*(ENMDA-v)*Mgblock : amp (point current)
-        gNMDA : siemens
-        Mgblock = 1./(1. +  exp(-0.062*v/mV)/3.57) : 1 (constant over dt)
-        """,
-        "Im = gL*(EL - v) + gL*DeltaT*exp((v - VT)/DeltaT) : amp/meter**2",
-        """
-        Im = I_leak + I_spike : amp/meter**2
-        I_leak = gL*(EL - v) : amp/meter**2
-        I_spike = gL*DeltaT*exp((v - VT)/DeltaT): amp/meter**2
-        """,
-        """
-        Im = gL*(EL-v) : amp/meter**2
-        I_NMDA = gNMDA*(ENMDA-v)*Mgblock : amp (point current)
-        gNMDA : siemens
-        Mgblock = 1./(1. +  exp(-0.062*v/mV)/3.57) : 1
-        """,
+                   Im = gL*(EL-v) : amp/meter**2
+                   I_NMDA = gNMDA*(ENMDA-v)*Mgblock : amp (point current)
+                   gNMDA : siemens
+                   Mgblock = 1./(1. +  exp(-0.062*v/mV)/3.57) : 1
+                   """,
     ]
     forbidden_eqs = [
         """Im = gl * (El-v + user_fun(v)) : amp/meter**2""",
@@ -697,20 +691,16 @@
     assert len(neuron[0:1].indices[:]) == 1
     assert len(neuron[sec.sec2.indices[:]]) == 16
     assert len(neuron[sec.sec2]) == 16
-<<<<<<< HEAD
     assert len(neuron[:16:2].indices[:]) == 8
-    assert len(neuron['i < 16 and i % 2 == 0'].indices[:]) == 8
+    assert len(neuron["i < 16 and i % 2 == 0"].indices[:]) == 8
     assert len(neuron[:8][4:].indices[:]) == 4
     assert len(neuron[:8][::2].indices[:]) == 4
-    assert len(neuron[:8]['i % 2 == 0'].indices[:]) == 4
+    assert len(neuron[:8]["i % 2 == 0"].indices[:]) == 4
     assert len(neuron[::2][:8].indices[:]) == 8
-    assert len(neuron['i % 2 == 0'][:8].indices[:]) == 8
-    assert len(neuron['distance >= 100*um'].indices[:]) == 44
-    assert len(neuron['distance >= 100*um'][:8].indices[:]) == 8
-    assert_equal(neuron.sec1.sec11.v, [3, 4, 5, 6]*volt)
-=======
+    assert len(neuron["i % 2 == 0"][:8].indices[:]) == 8
+    assert len(neuron["distance >= 100*um"].indices[:]) == 44
+    assert len(neuron["distance >= 100*um"][:8].indices[:]) == 8
     assert_equal(neuron.sec1.sec11.v, [3, 4, 5, 6] * volt)
->>>>>>> 761c9c04
     assert_equal(neuron.sec1.sec11[1].v, neuron.sec1.sec11.v[1])
     assert_equal(neuron.sec1.sec11[1:3].v, neuron.sec1.sec11.v[1:3])
     assert_equal(neuron.sec1.sec11[1:3].v, [4, 5] * volt)
