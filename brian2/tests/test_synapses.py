--- conflicted
+++ resolved
@@ -85,22 +85,15 @@
     # Check that using pre and on_pre (resp. post/on_post) at the same time
     # raises an error
     with pytest.raises(TypeError):
-<<<<<<< HEAD
-        Synapses(G, G, 'w:1', pre='v+=w', on_pre='v+=w')
+        Synapses(G, G, "w:1", pre="v+=w", on_pre="v+=w")
     with pytest.raises(TypeError):
-        Synapses(G, G, 'w:1', post='v+=w', on_post='v+=w')
+        Synapses(G, G, "w:1", post="v+=w", on_post="v+=w")
     # We do not allow non-contiguous subgroups as source/target groups at the
     # moment
     with pytest.raises(TypeError):
-        Synapses(G[::2], G, '')
+        Synapses(G[::2], G, "")
     with pytest.raises(TypeError):
-        Synapses(G, G[::2], '')
-
-=======
-        Synapses(G, G, "w:1", pre="v+=w", on_pre="v+=w", connect=True)
-    with pytest.raises(TypeError):
-        Synapses(G, G, "w:1", post="v+=w", on_post="v+=w", connect=True)
->>>>>>> 761c9c04
+        Synapses(G, G[::2], "")
 
 
 @pytest.mark.codegen_independent
@@ -320,10 +313,9 @@
         G,
         G,
         """
-        sub_1 = v_pre : 1
-        sub_2 = v_post : 1
-        w:1
-        """,
+                         sub_1 = v_pre : 1
+                         sub_2 = v_post : 1
+                         w:1""",
     )
     S3.connect("sub_1 == sub_2")
 
@@ -545,18 +537,14 @@
 def test_connection_random_without_condition():
     G = NeuronGroup(
         4,
-        """
-        v: 1
-        x : integer
-        """,
+        """v: 1
+                          x : integer""",
     )
     G.x = "i"
     G2 = NeuronGroup(
         7,
-        """
-        v: 1
-        y : 1
-        """,
+        """v: 1
+                           y : 1""",
     )
     G2.y = "1.0*i/N"
 
@@ -771,20 +759,16 @@
     """
     G = NeuronGroup(
         10,
-        """
-        v : 1
-        v2 = 2*v : 1
-        """,
+        """v : 1
+                           v2 = 2*v : 1""",
     )
     G.v = np.arange(10)
     S = Synapses(
         G,
         G,
-        """
-        w : 1
-        u = v2_post + 1 : 1
-        x = v2_pre + 1 : 1
-        """,
+        """w : 1
+                          u = v2_post + 1 : 1
+                          x = v2_pre + 1 : 1""",
     )
     S.connect("i==(10-1-j)")
     assert_equal(S.u[:], np.arange(10)[::-1] * 2 + 1)
@@ -797,15 +781,13 @@
     S = Synapses(
         G,
         G,
-        """
-        dv1/dt = -v1**2 / (10*ms) : 1 (clock-driven)
-        dv2/dt = -v_const**2 / (10*ms) : 1 (clock-driven)
-        dv3/dt = -v_var**2 / (10*ms) : 1 (clock-driven)
-        dv4/dt = -v_noflag**2 / (10*ms) : 1 (clock-driven)
-        v_const = v2 : 1 (constant over dt)
-        v_var = v3 : 1
-        v_noflag = v4 : 1
-        """,
+        """ dv1/dt = -v1**2 / (10*ms) : 1 (clock-driven)
+                           dv2/dt = -v_const**2 / (10*ms) : 1 (clock-driven)
+                           dv3/dt = -v_var**2 / (10*ms) : 1 (clock-driven)
+                           dv4/dt = -v_noflag**2 / (10*ms) : 1 (clock-driven)
+                           v_const = v2 : 1 (constant over dt)
+                           v_var = v3 : 1
+                           v_noflag = v4 : 1""",
         method="rk2",
     )
     S.connect(j="i")
@@ -831,11 +813,9 @@
     """
     G = NeuronGroup(
         10,
-        """
-        v : 1
-        v2 = 2*v : 1
-        v3 = 1.5*v2 : 1
-        """,
+        """v : 1
+                           v2 = 2*v : 1
+                           v3 = 1.5*v2 : 1""",
         threshold="v>=5",
     )
     G2 = NeuronGroup(10, "v : 1")
@@ -853,10 +833,8 @@
     syn = Synapses(
         group,
         group,
-        """
-        sub1 = 3 : 1
-        sub2 = sub1 + 1*mV : volt
-        """,
+        """sub1 = 3 : 1
+                                    sub2 = sub1 + 1*mV : volt""",
         on_pre="v += sub2",
     )
     syn.connect()
@@ -992,10 +970,8 @@
     # The pre pathway should be executed before the post pathway
     G = NeuronGroup(
         1,
-        """
-        x : 1
-        y : 1
-        """,
+        """x : 1
+                          y : 1""",
         threshold="True",
     )
     S = Synapses(G, G, "", on_pre="x=1; y=1", on_post="x=2")
@@ -1016,10 +992,8 @@
         S = Synapses(
             G1,
             G2,
-            """
-            pre_value : 1
-            post_value : 1
-            """,
+            """pre_value : 1
+                                post_value : 1""",
             pre="pre_value +=1",
             post="post_value +=2",
         )
@@ -1104,10 +1078,8 @@
         # Make sure that the Synapses class actually propagates spikes :)
         source = NeuronGroup(
             4,
-            """
-            dv/dt = rate : 1
-            rate : Hz
-            """,
+            """dv/dt = rate : 1
+                                   rate : Hz""",
             threshold="v>1",
             reset="v=0",
         )
@@ -1352,11 +1324,9 @@
     S = Synapses(
         source,
         target,
-        """
-        w : volt
-        x : volt
-        v_post = 2*x : volt (summed)
-        """,
+        """w : volt
+                                    x : volt
+                                    v_post = 2*x : volt (summed)""",
         on_pre="x+=w",
         multisynaptic_index="k",
     )
@@ -1374,33 +1344,28 @@
 def test_summed_variable_pre_and_post():
     G1 = NeuronGroup(
         4,
-        """
-        neuron_var : 1
-        syn_sum : 1
-        neuron_sum : 1
-        """,
+        """neuron_var : 1
+                           syn_sum : 1
+                           neuron_sum : 1""",
     )
     G1.neuron_var = "i"
     G2 = NeuronGroup(
         4,
-        """
-        neuron_var : 1
-        syn_sum : 1
-        neuron_sum : 1
-        """,
+        """neuron_var : 1
+                               syn_sum : 1
+                               neuron_sum : 1""",
     )
     G2.neuron_var = "i+4"
 
     synapses = Synapses(
         G1,
         G2,
-        """
-        syn_var : 1
-        neuron_sum_pre = neuron_var_post : 1 (summed)
-        syn_sum_pre = syn_var : 1 (summed)
-        neuron_sum_post = neuron_var_pre : 1 (summed)
-        syn_sum_post = syn_var : 1 (summed)
-        """,
+        """syn_var : 1
+                                    neuron_sum_pre = neuron_var_post : 1 (summed)
+                                    syn_sum_pre = syn_var : 1 (summed)
+                                    neuron_sum_post = neuron_var_pre : 1 (summed)
+                                    syn_sum_post = syn_var : 1 (summed)
+                                    """,
     )
     # The first three cells in G1 connect to the first cell in G2
     # The remaining three cells of G2 all connect to the last cell of G1
@@ -1423,10 +1388,8 @@
     syn1 = Synapses(
         G1,
         G2,
-        """
-        syn_var : 1
-        var_pre = syn_var + var_post : 1 (summed)
-        """,
+        """syn_var : 1
+                              var_pre = syn_var + var_post : 1 (summed)""",
     )
     syn1.connect(i=0, j=[0, 1, 2, 3, 4])
     syn1.connect(i=1, j=[5, 6, 7, 8, 9])
@@ -1439,10 +1402,8 @@
     syn2 = Synapses(
         G3,
         G4,
-        """
-        syn_var : 1
-        var_post = syn_var + var_pre : 1 (summed)
-        """,
+        """syn_var : 1
+                               var_post = syn_var + var_pre : 1 (summed)""",
     )
     syn2.connect(i=[0, 1, 2, 3, 4], j=0)
     syn2.connect(i=[5, 6, 7, 8, 9], j=1)
@@ -1460,11 +1421,9 @@
 def test_summed_variable_errors():
     G = NeuronGroup(
         10,
-        """
-        dv/dt = -v / (10*ms) : volt
-        sub = 2*v : volt
-        p : volt
-        """,
+        """dv/dt = -v / (10*ms) : volt
+                           sub = 2*v : volt
+                           p : volt""",
         threshold="False",
         reset="",
     )
@@ -1497,10 +1456,8 @@
         Synapses(
             G,
             G,
-            """
-            p_post = 3*volt : volt (summed)
-            p_pre = 3*volt : volt (summed)
-            """,
+            """p_post = 3*volt : volt (summed)
+                          p_pre = 3*volt : volt (summed)""",
         )
 
     # Summed variable referring to an event-driven variable
@@ -1508,10 +1465,8 @@
         Synapses(
             G,
             G,
-            """
-            ds/dt = -s/(3*ms) : volt (event-driven)
-            p_post = s : volt (summed)
-            """,
+            """ds/dt = -s/(3*ms) : volt (event-driven)
+                          p_post = s : volt (summed)""",
             on_pre="s += 1*mV",
         )
     assert "'p_post'" in str(ex.value) and "'s'" in str(ex.value)
@@ -1521,12 +1476,10 @@
         Synapses(
             G,
             G,
-            """
-            ds/dt = -s/(3*ms) : volt (event-driven)
-            x = s : volt
-            y = x : volt
-            p_post = y : 1 (summed)
-            """,
+            """ds/dt = -s/(3*ms) : volt (event-driven)
+                          x = s : volt
+                          y = x : volt
+                          p_post = y : 1 (summed)""",
             on_pre="s += 1*mV",
         )
     assert "'p_post'" in str(ex.value) and "'s'" in str(ex.value)
@@ -1536,10 +1489,8 @@
         S = Synapses(
             G,
             G,
-            """
-            y : siemens
-            p_post = y : volt (summed)
-            """,
+            """y : siemens
+                              p_post = y : volt (summed)""",
         )
         run(0 * ms)
 
@@ -1611,20 +1562,16 @@
 def test_scalar_parameter_access():
     G = NeuronGroup(
         10,
-        """
-        v : 1
-        scalar : Hz (shared)
-        """,
+        """v : 1
+                           scalar : Hz (shared)""",
         threshold="False",
     )
     S = Synapses(
         G,
         G,
-        """
-        w : 1
-        s : Hz (shared)
-        number : 1 (shared)
-        """,
+        """w : 1
+                          s : Hz (shared)
+                          number : 1 (shared)""",
         on_pre="v+=w*number",
     )
     S.connect()
@@ -1671,19 +1618,15 @@
 def test_scalar_subexpression():
     G = NeuronGroup(
         10,
-        """
-        v : 1
-        number : 1 (shared)
-        """,
+        """v : 1
+                           number : 1 (shared)""",
         threshold="False",
     )
     S = Synapses(
         G,
         G,
-        """
-        s : 1 (shared)
-        sub = number_post + s : 1 (shared)
-        """,
+        """s : 1 (shared)
+                          sub = number_post + s : 1 (shared)""",
         on_pre="v+=s",
     )
     S.connect()
@@ -1695,10 +1638,8 @@
         Synapses(
             G,
             G,
-            """
-            s : 1 (shared)
-            sub = v_post + s : 1 (shared)
-            """,
+            """s : 1 (shared)
+                          sub = v_post + s : 1 (shared)""",
             on_pre="v+=s",
         )
 
@@ -1710,10 +1651,8 @@
     syn = Synapses(
         inp,
         out,
-        """
-        w : 1
-        s : 1 (shared)
-        """,
+        """w : 1
+                                s : 1 (shared)""",
         on_pre="v += s + w",
     )
     syn.connect(j="i")
@@ -1730,10 +1669,8 @@
     syn = Synapses(
         inp,
         out,
-        """
-        w : 1
-        s = 5 : 1 (shared)
-        """,
+        """w : 1
+                                s = 5 : 1 (shared)""",
         on_pre="v += s + w",
     )
     syn.connect(j="i")
@@ -1749,10 +1686,8 @@
     syn = Synapses(
         inp,
         out,
-        """
-        w : 1
-        s = 5 : 1 (constant over dt)
-        """,
+        """w : 1
+                                s = 5 : 1 (constant over dt)""",
         on_pre="v += s + w",
     )
     syn.connect(j="i")
@@ -1781,20 +1716,16 @@
     # trains with different rates
     pre = NeuronGroup(
         2,
-        """
-        dv/dt = rate : 1
-        rate : Hz
-        """,
+        """dv/dt = rate : 1
+                            rate : Hz""",
         threshold="v>1",
         reset="v=0",
     )
     pre.rate = [1000, 1500] * Hz
     post = NeuronGroup(
         2,
-        """
-        dv/dt = rate : 1
-        rate : Hz
-        """,
+        """dv/dt = rate : 1
+                             rate : Hz""",
         threshold="v>1",
         reset="v=0",
     )
@@ -1811,43 +1742,31 @@
     S1 = Synapses(
         pre,
         post,
-        """
-        w : 1
-        dApre/dt = -Apre/taupre : 1 (event-driven)
-        dApost/dt = -Apost/taupost : 1 (event-driven)
-        """,
-        on_pre="""
-        Apre += dApre
-        w = clip(w+Apost, 0, gmax)
-        """,
-        on_post="""
-        Apost += dApost
-        w = clip(w+Apre, 0, gmax)
-        """,
+        """w : 1
+                     dApre/dt = -Apre/taupre : 1 (event-driven)
+                     dApost/dt = -Apost/taupost : 1 (event-driven)""",
+        on_pre="""Apre += dApre
+                         w = clip(w+Apost, 0, gmax)""",
+        on_post="""Apost += dApost
+                          w = clip(w+Apre, 0, gmax)""",
     )
     S1.connect(j="i")
     # not event-driven
     S2 = Synapses(
         pre,
         post,
-        """
-        w : 1
-        Apre : 1
-        Apost : 1
-        lastupdate : second
-        """,
-        on_pre="""
-        Apre=Apre*exp((lastupdate-t)/taupre)+dApre
-        Apost=Apost*exp((lastupdate-t)/taupost)
-        w = clip(w+Apost, 0, gmax)
-        lastupdate = t
-        """,
-        on_post="""
-        Apre=Apre*exp((lastupdate-t)/taupre)
-        Apost=Apost*exp((lastupdate-t)/taupost) +dApost
-        w = clip(w+Apre, 0, gmax)
-        lastupdate = t
-        """,
+        """w : 1
+                     Apre : 1
+                     Apost : 1
+                     lastupdate : second""",
+        on_pre="""Apre=Apre*exp((lastupdate-t)/taupre)+dApre
+                         Apost=Apost*exp((lastupdate-t)/taupost)
+                         w = clip(w+Apost, 0, gmax)
+                         lastupdate = t""",
+        on_post="""Apre=Apre*exp((lastupdate-t)/taupre)
+                          Apost=Apost*exp((lastupdate-t)/taupost) +dApost
+                          w = clip(w+Apre, 0, gmax)
+                          lastupdate = t""",
     )
     S2.connect(j="i")
     S1.w = 0.5 * gmax
@@ -1866,8 +1785,8 @@
         dummy,
         dummy,
         """
-        da/dt = (a-b) / (5*ms): 1 (event-driven)
-        b : 1""",
+                   da/dt = (a-b) / (5*ms): 1 (event-driven)
+                   b : 1""",
         on_pre="b+=1",
     )
     syn.connect()
@@ -1877,9 +1796,9 @@
         dummy,
         dummy,
         """
-        da/dt = (a-b) / (5*ms): 1 (event-driven)
-        b = c : 1
-        c : 1""",
+                   da/dt = (a-b) / (5*ms): 1 (event-driven)
+                   b = c : 1
+                   c : 1""",
         on_pre="c+=1",
     )
     syn2.connect()
@@ -1893,9 +1812,9 @@
         stim,
         stim,
         """
-        da/dt = -a / (5*ms) : 1 (event-driven)
-        db/dt = -b / (5*ms) : 1 (event-driven)
-        dc/dt = a*b / (5*ms) : 1 (event-driven)""",
+                   da/dt = -a / (5*ms) : 1 (event-driven)
+                   db/dt = -b / (5*ms) : 1 (event-driven)
+                   dc/dt = a*b / (5*ms) : 1 (event-driven)""",
         on_pre="a+=1",
     )
     syn.connect()
@@ -1914,10 +1833,9 @@
             stim,
             stim,
             """
-            da/dt = -a / (5*ms) : 1 (clock-driven)
-            db/dt = -b / (5*ms) : 1 (clock-driven)
-            dc/dt = a*b / (5*ms) : 1 (event-driven)
-            """,
+                       da/dt = -a / (5*ms) : 1 (clock-driven)
+                       db/dt = -b / (5*ms) : 1 (clock-driven)
+                       dc/dt = a*b / (5*ms) : 1 (event-driven)""",
             on_pre="a+=1",
         )
     assert "'c'" in str(exc.value) and (
@@ -1930,10 +1848,9 @@
             stim,
             stim,
             """
-            da/dt = -a / (5*ms) : 1 (clock-driven)
-            b = a : 1
-            dc/dt = b / (5*ms) : 1 (event-driven)
-            """,
+                           da/dt = -a / (5*ms) : 1 (clock-driven)
+                           b = a : 1
+                           dc/dt = b / (5*ms) : 1 (event-driven)""",
             on_pre="a+=1",
         )
     assert (
@@ -1948,10 +1865,9 @@
         Synapses(
             P,
             P,
-            """
-            ds/dt = -s/(3*ms) : 1 (event-driven)
-            df/dt = f*s/(5*ms) : 1 (clock-driven)
-            """,
+            """ds/dt = -s/(3*ms) : 1 (event-driven)
+                          df/dt = f*s/(5*ms) : 1 (clock-driven)
+                          """,
             on_pre="s += 1",
         )
     assert "'s'" in str(ex.value) and "'f'" in str(ex.value)
@@ -1961,12 +1877,11 @@
         Synapses(
             P,
             P,
-            """
-            ds/dt = -s/(3*ms) : 1 (event-driven)
-            x = s : 1
-            y = x : 1
-            df/dt = f*y/(5*ms) : 1 (clock-driven)
-            """,
+            """ds/dt = -s/(3*ms) : 1 (event-driven)
+                          x = s : 1
+                          y = x : 1
+                          df/dt = f*y/(5*ms) : 1 (clock-driven)
+                          """,
             on_pre="s += 1",
         )
     assert "'s'" in str(ex.value) and "'f'" in str(ex.value)
@@ -1979,19 +1894,13 @@
     S = Synapses(
         G,
         G,
-        """
-        w : 1
-        dApre/dt = -Apre/taupre : 1 (event-driven)
-        dApost/dt = -Apost/taupost : 1 (event-driven)
-        """,
-        on_pre="""
-        Apre += dApre
-        w = clip(w+Apost, 0, gmax)
-        """,
-        on_post="""
-        Apost += dApost
-        w = clip(w+Apre, 0, gmax)
-        """,
+        """w : 1
+                    dApre/dt = -Apre/taupre : 1 (event-driven)
+                    dApost/dt = -Apost/taupost : 1 (event-driven)""",
+        on_pre="""Apre += dApre
+                        w = clip(w+Apost, 0, gmax)""",
+        on_post="""Apost += dApost
+                         w = clip(w+Apre, 0, gmax)""",
     )
     # Test that string/LaTeX representations do not raise errors
     for func in [str, repr, sympy.latex]:
@@ -2003,10 +1912,8 @@
     G = NeuronGroup(10, "v : 1", threshold="False")
     G2 = NeuronGroup(
         10,
-        """
-        v : 1
-        w : 1
-        """,
+        """v : 1
+                            w : 1""",
         threshold="False",
     )
     S = Synapses(G, G2, "x : 1")
@@ -2045,10 +1952,8 @@
     G = NeuronGroup(10, "v : 1")
     G2 = NeuronGroup(
         10,
-        """
-        v : 1
-        w : 1
-        """,
+        """v : 1
+                            w : 1""",
     )
     S = Synapses(G, G2, "x : 1")
 
@@ -2347,19 +2252,16 @@
     source = NeuronGroup(10, "v : 1", threshold="v>1")
     target = NeuronGroup(
         10,
-        """
-        x : 1
-        y : 1
-        """,
+        """x : 1
+                                y : 1""",
     )
     syn = Synapses(
         source,
         target,
         "w_syn : 1",
-        on_pre="""
-        v_pre += w_syn
-        x_post = y_post
-        """,
+        on_pre="""v_pre += w_syn
+                          x_post = y_post
+                       """,
     )
     syn.connect()
     syn.w_syn = 1
@@ -2378,12 +2280,10 @@
     w_max = 10
     neurons = NeuronGroup(
         6,
-        """
-        dv/dt = rate : 1
-        ge : 1
-        rate : Hz
-        dA/dt = -A/(1*ms) : 1
-        """,
+        """dv/dt = rate : 1
+                                ge : 1
+                                rate : Hz
+                                dA/dt = -A/(1*ms) : 1""",
         threshold="v>1",
         reset="v=0",
     )
@@ -2396,19 +2296,15 @@
     syn = Synapses(
         neurons[:3],
         neurons[3:],
-        """
-        w_dep : 1
-        w_fac : 1
-        """,
-        on_pre="""
-        ge_post += w_dep - w_fac
-        A_pre += 1
-        w_dep = clip(w_dep + A_post, 0, w_max)
-        """,
-        on_post="""
-        A_post += 1
-        w_fac = clip(w_fac + A_pre, 0, w_max)
-        """,
+        """w_dep : 1
+                                                w_fac : 1""",
+        on_pre="""ge_post += w_dep - w_fac
+                          A_pre += 1
+                          w_dep = clip(w_dep + A_post, 0, w_max)
+                       """,
+        on_post="""A_post += 1
+                           w_fac = clip(w_fac + A_pre, 0, w_max)
+                        """,
     )
     syn.connect()
     neurons.rate = 1000 * Hz
@@ -2700,10 +2596,8 @@
     summed_conn = Synapses(
         source,
         conn,
-        """
-        w_post = x : integer (summed)
-        x : integer
-        """,
+        """w_post = x : integer (summed)
+                                            x : integer""",
     )
     summed_conn.connect("i>=j")
     summed_conn.x = "i"
