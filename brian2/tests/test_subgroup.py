import pytest
from numpy.testing import assert_array_equal, assert_equal

from brian2 import *
from brian2.core.network import schedule_propagation_offset
from brian2.devices.device import reinit_and_delete
from brian2.tests.utils import assert_allclose
from brian2.utils.logger import catch_logs


@pytest.mark.codegen_independent
def test_str_repr():
    """
    Test the string representation of a subgroup.
    """
    G = NeuronGroup(10, "v:1")
    SG = G[5:8]
    SGi = G[[3, 6, 9]]
    # very basic test, only make sure no error is raised
    assert len(str(SG))
    assert len(repr(SG))
    assert len(str(SGi))
    assert len(repr(SGi))

@pytest.mark.codegen_independent
def test_creation():
    G = NeuronGroup(10, '')
    SG = G[5:8]
    SGi = G[[3, 6, 9]]
    SGi2 = G[[3, 4, 5]]
    assert len(SG) == 3
    assert SG.contiguous
    assert len(SGi) == 3
    assert not SGi.contiguous
    assert len(SGi2) == 3
    assert SGi2.contiguous

    with pytest.raises(TypeError):
        Subgroup(G)
    with pytest.raises(TypeError):
        Subgroup(G, start=3)
    with pytest.raises(TypeError):
        Subgroup(G, stop=3)
    with pytest.raises(IndexError):
        Subgroup(G, start=-1, stop=5)
    with pytest.raises(IndexError):
        Subgroup(G, start=1, stop=1)
    with pytest.raises(IndexError):
        Subgroup(G, start=1, stop=11)
    with pytest.raises(TypeError):
        Subgroup(G, start=1, stop=11, indices=[2, 4, 6])
    with pytest.raises(IndexError):
        Subgroup(G, indices=[])
    with pytest.raises(IndexError):
        Subgroup(G, indices=[1, 1, 2])
    with pytest.raises(IndexError):
        Subgroup(G, indices=[-1, 1, 2])
    with pytest.raises(IndexError):
        Subgroup(G, indices=[1, 2, 10])
    with pytest.raises(IndexError):
        Subgroup(G, indices=[3, 2, 1])

def test_state_variables():
    """
    Test the setting and accessing of state variables in subgroups.
    """
    G = NeuronGroup(10, "v : volt")
    SG = G[4:9]
    with pytest.raises(DimensionMismatchError):
        SG.__setattr__("v", -70)
    SG.v_ = float(-80 * mV)
    assert_allclose(G.v, np.array([0, 0, 0, 0, -80, -80, -80, -80, -80, 0]) * mV)
    assert_allclose(SG.v, np.array([-80, -80, -80, -80, -80]) * mV)
    assert_allclose(
        G.v_, np.array([0, 0, 0, 0, -80, -80, -80, -80, -80, 0]) * float(mV)
    )
    assert_allclose(SG.v_, np.array([-80, -80, -80, -80, -80]) * float(mV))
    # You should also be able to set variables with a string
    SG.v = "v + i*mV"
    assert_allclose(SG.v[0], -80 * mV)
    assert_allclose(SG.v[4], -76 * mV)
    assert_allclose(G.v[4:9], -80 * mV + np.arange(5) * mV)

    # Calculating with state variables should work too
    assert all(G.v[4:9] - SG.v == 0)

    # And in-place modification should work as well
    SG.v += 10 * mV
    assert_allclose(G.v[4:9], -70 * mV + np.arange(5) * mV)
    SG.v *= 2
    assert_allclose(G.v[4:9], 2 * (-70 * mV + np.arange(5) * mV))
    # with unit checking
    with pytest.raises(DimensionMismatchError):
        SG.v.__iadd__(3 * second)
    with pytest.raises(DimensionMismatchError):
        SG.v.__iadd__(3)
    with pytest.raises(DimensionMismatchError):
        SG.v.__imul__(3 * second)

    # Indexing with subgroups
    assert_equal(G.v[SG], SG.v[:])


@pytest.mark.standalone_compatible
def test_state_variables_simple():
    G = NeuronGroup(
        10,
        """
        a : 1
        b : 1
        c : 1
        d : 1
        """,
    )
    SG = G[3:7]
    SG.a = 1
    SG.a["i == 0"] = 2
    SG.b = "i"
    SG.b["i == 3"] = "i * 2"
    SG.c = np.arange(3, 7)
    SG.d[1:2] = 4
    SG.d[2:4] = [1, 2]
    run(0 * ms)
    assert_equal(G.a[:], [0, 0, 0, 2, 1, 1, 1, 0, 0, 0])
    assert_equal(G.b[:], [0, 0, 0, 0, 1, 2, 6, 0, 0, 0])
    assert_equal(G.c[:], [0, 0, 0, 3, 4, 5, 6, 0, 0, 0])
    assert_equal(G.d[:], [0, 0, 0, 0, 4, 1, 2, 0, 0, 0])

@pytest.mark.standalone_compatible
def test_state_variables_simple_indexed():
    G = NeuronGroup(10, '''a : 1
                           b : 1
                           c : 1
                           d : 1
                           ''')
    # Illegal indices:
    with pytest.raises(IndexError):
        G[[3, 5, 5, 7, 9]]  # duplicate indices
    with pytest.raises(IndexError):
        G[[9, 7, 5, 3]]  # unsorted
    with pytest.raises(IndexError):
        G[[8, 10]]  # out of range
    SG = G[[3, 5, 7, 9]]
    SG.a = 1
    SG.a['i == 0'] = 2
    SG.b = 'i'
    SG.b['i == 3'] = 'i * 2'
    SG.c = np.arange(3, 7)
    SG.d[1:2] = 4
    SG.d[2:4] = [1, 2]
    run(0*ms)
    assert_equal(G.a[:], [0, 0, 0, 2, 0, 1, 0, 1, 0, 1])
    assert_equal(G.b[:], [0, 0, 0, 0, 0, 1, 0, 2, 0, 6])
    assert_equal(G.c[:], [0, 0, 0, 3, 0, 4, 0, 5, 0, 6])
    assert_equal(G.d[:], [0, 0, 0, 0, 0, 4, 0, 1, 0, 2])


def test_state_variables_string_indices():
    """
    Test accessing subgroups with string indices.
    """
    G = NeuronGroup(10, "v : volt")
    SG = G[4:9]
    assert len(SG.v["i>3"]) == 1

    G.v = np.arange(10) * mV
    assert len(SG.v["v>7.5*mV"]) == 1

    # Combined string indexing and assignment
    SG.v["i > 3"] = "i*10*mV"

    assert_allclose(G.v[:], [0, 1, 2, 3, 4, 5, 6, 7, 40, 9] * mV)


@pytest.mark.codegen_independent
def test_state_variables_group_as_index():
    G = NeuronGroup(10, "v : 1")
    SG = G[4:9]
    G.v[SG] = 1
    assert_equal(G.v[:], np.array([0, 0, 0, 0, 1, 1, 1, 1, 1, 0]))
    G.v = 1
    G.v[SG] = "2*v"
    assert_equal(G.v[:], np.array([1, 1, 1, 1, 2, 2, 2, 2, 2, 1]))


@pytest.mark.codegen_independent
def test_state_variables_group_as_index_problematic():
    G = NeuronGroup(10, "v : 1")
    SG = G[4:9]
    G.v = 1
    tests = [("i", 1), ("N", 1), ("N + i", 2), ("v", 0)]
    for value, n_warnings in tests:
        with catch_logs() as l:
            G.v.__setitem__(SG, value)
            assert (
                len(l) == n_warnings
            ), f"expected {int(n_warnings)}, got {len(l)} warnings"
            assert all(
                [entry[1].endswith("ambiguous_string_expression") for entry in l]
            )


@pytest.mark.standalone_compatible
def test_state_variables_string_group():
    G = NeuronGroup(10, 'v : 1')
    G.v = 'i'
    c = 3
    SG1 = G['i > 5']  # indexing with constant expressions should even work in standalone
    SG1.v = 'v * 2'
    run(0*ms)  # for standalone
    assert_equal(G.v[:], [0, 1, 2, 3, 4, 5, 12, 14, 16, 18])
    assert_equal(SG1.v[:], [12, 14, 16, 18])


@pytest.mark.standalone_compatible
def test_state_monitor():
    G = NeuronGroup(10, "v : volt")
    G.v = np.arange(10) * volt
    SG = G[5:]
<<<<<<< HEAD
    SG_indices = G[[2, 4, 6]]
    mon_all = StateMonitor(SG, 'v', record=True)
    mon_0 = StateMonitor(SG, 'v', record=0)
    mon_all_indices = StateMonitor(SG_indices, 'v', record=True)
    mon_0_indices = StateMonitor(SG_indices, 'v', record=0)
=======
    mon_all = StateMonitor(SG, "v", record=True)
    mon_0 = StateMonitor(SG, "v", record=0)
>>>>>>> 761c9c04
    run(defaultclock.dt)

    assert_allclose(mon_0[0].v, mon_all[0].v)
    assert_allclose(mon_0[0].v, np.array([5]) * volt)
    assert_allclose(mon_all.v.flatten(), np.arange(5, 10) * volt)

    assert_allclose(mon_0_indices[0].v, mon_all_indices[0].v)
    assert_allclose(mon_0_indices[0].v, np.array([2]) * volt)
    assert_allclose(mon_all_indices.v.flatten(), np.array([2, 4, 6]) * volt)

    with pytest.raises(IndexError):
        mon_all[5]
    with pytest.raises(IndexError):
        mon_all_indices[3]

@pytest.mark.standalone_compatible
def test_rate_monitor():
    G = NeuronGroup(10, '', threshold='i%2 == 0')
    SG = G[5:]
    SG_indices = G[[2, 4, 6]]
    SG_indices2 = G[[3, 5, 7]]
    pop_mon = PopulationRateMonitor(SG)
    pop_mon_indices = PopulationRateMonitor(SG_indices)
    pop_mon_indices2 = PopulationRateMonitor(SG_indices2)
    run(defaultclock.dt)
    r = 1/defaultclock.dt
    assert_allclose(pop_mon.rate[0], (2*r + 3*0)/5)  # 2 out of 3 neurons are firing
    assert_allclose(pop_mon_indices.rate[0], r)      # all neurons firing
    assert_allclose(pop_mon_indices2.rate[0], 0*Hz)  # no neurons firing


def test_shared_variable():
    """Make sure that shared variables work with subgroups"""
    G = NeuronGroup(10, "v : volt (shared)")
    G.v = 1 * volt
    SG = G[5:]
    assert SG.v == 1 * volt


@pytest.mark.standalone_compatible
def test_synapse_creation():
    G1 = NeuronGroup(10, "")
    G2 = NeuronGroup(20, "")
    SG1 = G1[:5]
    SG2 = G2[10:]
    S = Synapses(SG1, SG2)
    S.connect(i=2, j=2)  # Should correspond to (2, 12)
    S.connect("i==2 and j==5")  # Should correspond to (2, 15)

    run(0 * ms)  # for standalone

    # Internally, the "real" neuron indices should be used
    assert_equal(S._synaptic_pre[:], np.array([2, 2]))
    assert_equal(S._synaptic_post[:], np.array([12, 15]))
    # For the user, the subgroup-relative indices should be presented
    assert_equal(S.i[:], np.array([2, 2]))
    assert_equal(S.j[:], np.array([2, 5]))
    # N_incoming and N_outgoing should also be correct
    assert all(S.N_outgoing[2, :] == 2)
    assert all(S.N_incoming[:, 2] == 1)
    assert all(S.N_incoming[:, 5] == 1)


@pytest.mark.standalone_compatible
def test_synapse_creation_state_vars():
    G1 = NeuronGroup(10, "v : 1")
    G2 = NeuronGroup(20, "v : 1")
    G1.v = "i"
    G2.v = "10 + i"
    SG1 = G1[:5]
    SG2 = G2[10:]

    # connect based on pre-/postsynaptic state variables
    S2 = Synapses(SG1, SG2, "w:1")
    S2.connect("v_pre > 2")

    S3 = Synapses(SG1, SG2, "w:1")
    S3.connect("v_post < 25")

    S4 = Synapses(SG2, SG1, "w:1")
    S4.connect("v_post > 2")

    S5 = Synapses(SG2, SG1, "w:1")
    S5.connect("v_pre < 25")

    run(0 * ms)  # for standalone

    assert len(S2) == 2 * len(SG2), str(len(S2))
    assert all(S2.v_pre[:] > 2)
    assert len(S3) == 5 * len(SG1), f"{len(S3)} != {5 * len(SG1)} "
    assert all(S3.v_post[:] < 25)

    assert len(S4) == 2 * len(SG2), str(len(S4))
    assert all(S4.v_post[:] > 2)
    assert len(S5) == 5 * len(SG1), f"{len(53)} != {5 * len(SG1)} "
    assert all(S5.v_pre[:] < 25)


@pytest.mark.standalone_compatible
def test_synapse_creation_generator():
    G1 = NeuronGroup(10, "v:1")
    G2 = NeuronGroup(20, "v:1")
    G1.v = "i"
    G2.v = "10 + i"
    SG1 = G1[:5]
    SG2 = G2[10:]
    S = Synapses(SG1, SG2, "w:1")
    S.connect(j="i*2 + k for k in range(2)")  # diverging connections

    # connect based on pre-/postsynaptic state variables
    S2 = Synapses(SG1, SG2, "w:1")
    S2.connect(j="k for k in range(N_post) if v_pre > 2")

    S3 = Synapses(SG1, SG2, "w:1")
    S3.connect(j="k for k in range(N_post) if v_post < 25")

    S4 = Synapses(SG2, SG1, "w:1")
    S4.connect(j="k for k in range(N_post) if v_post > 2")

    S5 = Synapses(SG2, SG1, "w:1")
    S5.connect(j="k for k in range(N_post) if v_pre < 25")

    run(0 * ms)  # for standalone

    # Internally, the "real" neuron indices should be used
    assert_equal(S._synaptic_pre[:], np.arange(5).repeat(2))
    assert_equal(S._synaptic_post[:], np.arange(10) + 10)
    # For the user, the subgroup-relative indices should be presented
    assert_equal(S.i[:], np.arange(5).repeat(2))
    assert_equal(S.j[:], np.arange(10))

    # N_incoming and N_outgoing should also be correct
    assert all(S.N_outgoing[:] == 2)
    assert all(S.N_incoming[:] == 1)

    assert len(S2) == 2 * len(SG2), str(len(S2))
    assert all(S2.v_pre[:] > 2)
    assert len(S3) == 5 * len(SG1), f"{len(S3)} != {5 * len(SG1)} "
    assert all(S3.v_post[:] < 25)

    assert len(S4) == 2 * len(SG2), str(len(S4))
    assert all(S4.v_post[:] > 2)
    assert len(S5) == 5 * len(SG1), f"{len(S5)} != {5 * len(SG1)} "
    assert all(S5.v_pre[:] < 25)


@pytest.mark.standalone_compatible
def test_synapse_creation_generator_multiple_synapses():
    G1 = NeuronGroup(10, "v:1")
    G2 = NeuronGroup(20, "v:1")
    G1.v = "i"
    G2.v = "10 + i"
    SG1 = G1[:5]
    SG2 = G2[10:]
    S1 = Synapses(SG1, SG2)
    S1.connect(j="k for k in range(N_post)", n="i")

    S2 = Synapses(SG1, SG2)
    S2.connect(j="k for k in range(N_post)", n="j")

    S3 = Synapses(SG2, SG1)
    S3.connect(j="k for k in range(N_post)", n="i")

    S4 = Synapses(SG2, SG1)
    S4.connect(j="k for k in range(N_post)", n="j")

    S5 = Synapses(SG1, SG2)
    S5.connect(j="k for k in range(N_post)", n="i+j")

    S6 = Synapses(SG2, SG1)
    S6.connect(j="k for k in range(N_post)", n="i+j")

    S7 = Synapses(SG1, SG2)
    S7.connect(j="k for k in range(N_post)", n="int(v_pre>2)*2")

    S8 = Synapses(SG2, SG1)
    S8.connect(j="k for k in range(N_post)", n="int(v_post>2)*2")

    S9 = Synapses(SG1, SG2)
    S9.connect(j="k for k in range(N_post)", n="int(v_post>22)*2")

    S10 = Synapses(SG2, SG1)
    S10.connect(j="k for k in range(N_post)", n="int(v_pre>22)*2")

    run(0 * ms)  # for standalone

    # straightforward loop instead of doing something clever...
    for source in range(len(SG1)):
        assert_equal(S1.j[source, :], np.arange(len(SG2)).repeat(source))
        assert_equal(S2.j[source, :], np.arange(len(SG2)).repeat(np.arange(len(SG2))))
        assert_equal(S3.i[:, source], np.arange(len(SG2)).repeat(np.arange(len(SG2))))
        assert_equal(S4.i[:, source], np.arange(len(SG2)).repeat(source))
        assert_equal(
            S5.j[source, :], np.arange(len(SG2)).repeat(np.arange(len(SG2)) + source)
        )
        assert_equal(
            S6.i[:, source], np.arange(len(SG2)).repeat(np.arange(len(SG2)) + source)
        )
        if source > 2:
            assert_equal(S7.j[source, :], np.arange(len(SG2)).repeat(2))
            assert_equal(S8.i[:, source], np.arange(len(SG2)).repeat(2))
        else:
            assert len(S7.j[source, :]) == 0
            assert len(S8.i[:, source]) == 0
        assert_equal(S9.j[source, :], np.arange(3, len(SG2)).repeat(2))
        assert_equal(S10.i[:, source], np.arange(3, len(SG2)).repeat(2))


@pytest.mark.standalone_compatible
def test_synapse_creation_generator_complex_ranges():
    G1 = NeuronGroup(10, "v:1")
    G2 = NeuronGroup(20, "v:1")
    G1.v = "i"
    G2.v = "10 + i"
    SG1 = G1[:5]
    SG2 = G2[10:]
    S = Synapses(SG1, SG2)
    S.connect(j="i+k for k in range(N_post-i)")  # Connect to all j>i

    # connect based on pre-/postsynaptic state variables
    S2 = Synapses(SG1, SG2)
    S2.connect(j="k for k in range(N_post * int(v_pre > 2))")

    # connect based on pre-/postsynaptic state variables
    S3 = Synapses(SG2, SG1)
    S3.connect(j="k for k in range(N_post * int(v_pre > 22))")

    run(0 * ms)  # for standalone

    for syn_source in range(5):
        # Internally, the "real" neuron indices should be used
        assert_equal(
            S._synaptic_post[syn_source, :],
            10 + syn_source + np.arange(10 - syn_source),
        )
        # For the user, the subgroup-relative indices should be presented
        assert_equal(S.j[syn_source, :], syn_source + np.arange(10 - syn_source))

    assert len(S2) == 2 * len(SG2), str(len(S2))
    assert all(S2.v_pre[:] > 2)
    assert len(S3) == 7 * len(SG1), str(len(S3))
    assert all(S3.v_pre[:] > 22)


@pytest.mark.standalone_compatible
def test_synapse_creation_generator_random():
    G1 = NeuronGroup(10, "v:1")
    G2 = NeuronGroup(20, "v:1")
    G1.v = "i"
    G2.v = "10 + i"
    SG1 = G1[:5]
    SG2 = G2[10:]

    # connect based on pre-/postsynaptic state variables
    S2 = Synapses(SG1, SG2)
    S2.connect(j="k for k in sample(N_post, p=1.0*int(v_pre > 2))")

    S3 = Synapses(SG2, SG1)
    S3.connect(j="k for k in sample(N_post, p=1.0*int(v_pre > 22))")

    run(0 * ms)  # for standalone

    assert len(S2) == 2 * len(SG2), str(len(S2))
    assert all(S2.v_pre[:] > 2)
    assert len(S3) == 7 * len(SG1), str(len(S3))
    assert all(S3.v_pre[:] > 22)


def test_synapse_access():
    G1 = NeuronGroup(10, "v:1")
    G1.v = "i"
    G2 = NeuronGroup(20, "v:1")
    G2.v = "i"
    SG1 = G1[:5]
    SG2 = G2[10:]
    S = Synapses(SG1, SG2, "w:1")
    S.connect(True)
    S.w["j == 0"] = 5
    assert all(S.w["j==0"] == 5)
    S.w[2, 2] = 7
    assert all(S.w["i==2 and j==2"] == 7)
    S.w = "2*j"
    assert all(S.w[:, 1] == 2)

    assert len(S.w[:, 10]) == 0
    assert len(S.w["j==10"]) == 0

    # Test referencing pre- and postsynaptic variables
    assert_equal(S.w[2:, :], S.w["v_pre >= 2"])
    assert_equal(S.w[:, :5], S.w["v_post < 15"])
    S.w = "v_post"
    assert_equal(S.w[:], S.j[:] + 10)
    S.w = "v_post + v_pre"
    assert_equal(S.w[:], S.j[:] + 10 + S.i[:])

    # Test using subgroups as indices
    assert len(S) == len(S.w[SG1, SG2])
    assert_equal(S.w[SG1, 1], S.w[:, 1])
    assert_equal(S.w[1, SG2], S.w[1, :])
    assert len(S.w[SG1, 10]) == 0


def test_synapses_access_subgroups():
    G1 = NeuronGroup(5, "x:1")
    G2 = NeuronGroup(10, "y:1")
    SG1 = G1[2:5]
    SG2 = G2[4:9]
    S = Synapses(G1, G2, "w:1")
    S.connect()
    S.w[SG1, SG2] = 1
    assert_equal(S.w["(i>=2 and i<5) and (j>=4 and j<9)"], 1)
    assert_equal(S.w["not ((i>=2 and i<5) and (j>=4 and j<9))"], 0)
    S.w = 0
    S.w[SG1, :] = 1
    assert_equal(S.w["i>=2 and i<5"], 1)
    assert_equal(S.w["not (i>=2 and i<5)"], 0)
    S.w = 0
    S.w[:, SG2] = 1
    assert_equal(S.w["j>=4 and j<9"], 1)
    assert_equal(S.w["not (j>=4 and j<9)"], 0)


@pytest.mark.codegen_independent
def test_synapses_access_subgroups_problematic():
    G1 = NeuronGroup(5, "x:1")
    G2 = NeuronGroup(10, "y:1")
    SG1 = G1[2:5]
    SG2 = G2[4:9]
    S = Synapses(G1, G2, "w:1")
    S.connect()

    # Note that "j" is not ambiguous, because the equivalent in the target group
    # is called "i" (this previously raised a warning)
    tests = [
        ((SG1, slice(None)), "i", 1),
        ((SG1, slice(None)), "i + N_pre", 2),
        ((SG1, slice(None)), "N_pre", 1),
        ((slice(None), SG2), "j", 0),
        ((slice(None), SG2), "N_post", 1),
        ((slice(None), SG2), "N", 1),
        ((SG1, SG2), "i", 1),
        ((SG1, SG2), "i + j", 1),
        ((SG1, SG2), "N_pre", 1),
        ((SG1, SG2), "j", 0),
        ((SG1, SG2), "N_post", 1),
        ((SG1, SG2), "N", 1),
        # These should not raise a warning
        ((SG1, SG2), "w", 0),
        ((SG1, SG2), "x_pre", 0),
        ((SG1, SG2), "y_post", 0),
        ((SG1, SG2), "y", 0),
    ]
    for item, value, n_warnings in tests:
        with catch_logs() as l:
            S.w.__setitem__(item, value)
            assert (
                len(l) == n_warnings
            ), f"expected {int(n_warnings)}, got {len(l)} warnings"
            assert all(
                [entry[1].endswith("ambiguous_string_expression") for entry in l]
            )


@pytest.mark.standalone_compatible
def test_subgroup_summed_variable():
    # Check in particular that only neurons targeted are reset to 0 (see github issue #925)
    source = NeuronGroup(1, "")
    target = NeuronGroup(5, "Iin : 1")
    target.Iin = 10
    target1 = target[1:2]
    target2 = target[3:]

    syn1 = Synapses(source, target1, "Iin_post = 5 : 1  (summed)")
    syn1.connect(True)
    syn2 = Synapses(source, target2, "Iin_post = 1 : 1  (summed)")
    syn2.connect(True)

    run(2 * defaultclock.dt)

    assert_array_equal(target.Iin, [10, 5, 10, 1, 1])


def test_subexpression_references():
    """
    Assure that subexpressions in targeted groups are handled correctly.
    """
    G = NeuronGroup(
        10,
        """
        v : 1
        v2 = 2*v : 1
        """,
    )
    G.v = np.arange(10)
    SG1 = G[:5]
    SG2 = G[5:]

    S1 = Synapses(
        SG1,
        SG2,
        """
        w : 1
        u = v2_post + 1 : 1
        x = v2_pre + 1 : 1
        """,
    )
    S1.connect("i==(5-1-j)")
    assert_equal(S1.i[:], np.arange(5))
    assert_equal(S1.j[:], np.arange(5)[::-1])
    assert_equal(S1.u[:], np.arange(10)[:-6:-1] * 2 + 1)
    assert_equal(S1.x[:], np.arange(5) * 2 + 1)

    S2 = Synapses(
        G,
        SG2,
        """
        w : 1
        u = v2_post + 1 : 1
        x = v2_pre + 1 : 1
        """,
    )
    S2.connect("i==(5-1-j)")
    assert_equal(S2.i[:], np.arange(5))
    assert_equal(S2.j[:], np.arange(5)[::-1])
    assert_equal(S2.u[:], np.arange(10)[:-6:-1] * 2 + 1)
    assert_equal(S2.x[:], np.arange(5) * 2 + 1)

    S3 = Synapses(
        SG1,
        G,
        """
        w : 1
        u = v2_post + 1 : 1
        x = v2_pre + 1 : 1
        """,
    )
    S3.connect("i==(10-1-j)")
    assert_equal(S3.i[:], np.arange(5))
    assert_equal(S3.j[:], np.arange(10)[:-6:-1])
    assert_equal(S3.u[:], np.arange(10)[:-6:-1] * 2 + 1)
    assert_equal(S3.x[:], np.arange(5) * 2 + 1)


def test_subexpression_no_references():
    """
    Assure that subexpressions  are handled correctly, even
    when the subgroups are created on-the-fly.
    """
    G = NeuronGroup(
        10,
        """
        v : 1
        v2 = 2*v : 1
        """,
    )
    G.v = np.arange(10)

    assert_equal(G[5:].v2, np.arange(5, 10) * 2)

    S1 = Synapses(
        G[:5],
        G[5:],
        """
        w : 1
        u = v2_post + 1 : 1
        x = v2_pre + 1 : 1
        """,
    )
    S1.connect("i==(5-1-j)")
    assert_equal(S1.i[:], np.arange(5))
    assert_equal(S1.j[:], np.arange(5)[::-1])
    assert_equal(S1.u[:], np.arange(10)[:-6:-1] * 2 + 1)
    assert_equal(S1.x[:], np.arange(5) * 2 + 1)

    S2 = Synapses(
        G,
        G[5:],
        """
        w : 1
        u = v2_post + 1 : 1
        x = v2_pre + 1 : 1
        """,
    )
    S2.connect("i==(5-1-j)")
    assert_equal(S2.i[:], np.arange(5))
    assert_equal(S2.j[:], np.arange(5)[::-1])
    assert_equal(S2.u[:], np.arange(10)[:-6:-1] * 2 + 1)
    assert_equal(S2.x[:], np.arange(5) * 2 + 1)

    S3 = Synapses(
        G[:5],
        G,
        """
        w : 1
        u = v2_post + 1 : 1
        x = v2_pre + 1 : 1
        """,
    )
    S3.connect("i==(10-1-j)")
    assert_equal(S3.i[:], np.arange(5))
    assert_equal(S3.j[:], np.arange(10)[:-6:-1])
    assert_equal(S3.u[:], np.arange(10)[:-6:-1] * 2 + 1)
    assert_equal(S3.x[:], np.arange(5) * 2 + 1)


@pytest.mark.standalone_compatible
def test_synaptic_propagation():
    G1 = NeuronGroup(10, "v:1", threshold="v>1", reset="v=0")
    G1.v["i%2==1"] = 1.1  # odd numbers should spike
    G2 = NeuronGroup(20, "v:1")
    SG1 = G1[1:6]
    SG2 = G2[10:]
    S = Synapses(SG1, SG2, on_pre="v+=1")
    S.connect("i==j")
    run(defaultclock.dt + schedule_propagation_offset())
    expected = np.zeros(len(G2))
    # Neurons 1, 3, 5 spiked and are connected to 10, 12, 14
    expected[[10, 12, 14]] = 1
    assert_equal(np.asarray(G2.v).flatten(), expected)


@pytest.mark.standalone_compatible
def test_synaptic_propagation_2():
    # This tests for the bug in github issue #461
    source = NeuronGroup(100, "", threshold="True")
    sub_source = source[99:]
    target = NeuronGroup(1, "v:1")
    syn = Synapses(sub_source, target, on_pre="v+=1")
    syn.connect()
    run(defaultclock.dt + schedule_propagation_offset())
    assert target.v[0] == 1.0


@pytest.mark.standalone_compatible
def test_run_regularly():
    # See github issue #922

    group = NeuronGroup(10, "v: integer")
    # Full group
    group.run_regularly("v += 16")
    # Subgroup with explicit reference
    subgroup = group[:2]
    subgroup.run_regularly("v += 8")
    # Subgroup with explicit reference and reference for run_regularly operation
    subgroup2 = group[2:4]
    updater = subgroup2.run_regularly("v += 4")
    # Subgroup without reference
    group[4:6].run_regularly("v += 2")
    # Subgroup without reference, with reference for run_regularly operation
    updater2 = group[6:8].run_regularly("v += 1")

    run(defaultclock.dt)
    assert_array_equal(group.v, [24, 24, 20, 20, 18, 18, 17, 17, 16, 16])


@pytest.mark.standalone_compatible
def test_spike_monitor():
<<<<<<< HEAD
    set_device('cpp_standalone', directory='/tmp/testsubgroup')
    G = NeuronGroup(10, 'v:1', threshold='v>1', reset='v=0')
    G.v[[0, 2, 5]] = 1.1
=======
    G = NeuronGroup(10, "v:1", threshold="v>1", reset="v=0")
    G.v[0] = 1.1
    G.v[2] = 1.1
    G.v[5] = 1.1
>>>>>>> 761c9c04
    SG = G[3:]
    SG2 = G[:3]
    SGi = G[[3, 5, 7]]
    s_mon = SpikeMonitor(G)
    sub_s_mon = SpikeMonitor(SG)
    sub_s_mon2 = SpikeMonitor(SG2)
    sub_s_moni = SpikeMonitor(SGi)
    run(defaultclock.dt)
    assert_equal(s_mon.i, np.array([0, 2, 5]))
    assert_equal(s_mon.t_, np.zeros(3))
    assert_equal(sub_s_mon.i, np.array([2]))
    assert_equal(sub_s_mon.t_, np.zeros(1))
    assert_equal(sub_s_mon2.i, np.array([0, 2]))
    assert_equal(sub_s_mon2.t_, np.zeros(2))
    assert_equal(sub_s_moni.i, np.array([1]))
    assert_equal(sub_s_moni.t, np.zeros(1))
    expected = np.zeros(10, dtype=int)
    expected[[0, 2, 5]] = 1
    assert_equal(s_mon.count, expected)
    expected = np.zeros(7, dtype=int)
    expected[[2]] = 1
    assert_equal(sub_s_mon.count, expected)
    assert_equal(sub_s_mon2.count, np.array([1, 0, 1]))
    assert_equal(sub_s_moni.count, np.array([0, 1, 0]))


@pytest.mark.codegen_independent
<<<<<<< HEAD
@pytest.mark.parametrize('item', [slice(10, None), slice(3, 2),
                                  [9, 10], [10, 11], [2.5, 3.5, 4.5],
                                  [5, 5, 5], [], [5, 4, 3]])
def test_wrong_indexing(item):
    G = NeuronGroup(10, 'v:1')
    with pytest.raises((TypeError, IndexError)):
        G[item]


@pytest.mark.codegen_independent
@pytest.mark.parametrize('item,expected', [(slice(-3, None), np.array([7, 8, 9])),
                                           (slice(None, None, 2), np.array([0, 2, 4, 6, 8])),
                                           (3, np.array([3])),
                                           ([3, 4, 5], np.array([3, 4, 5])),
                                           ([3, 5, 7], np.array([3, 5, 7])),
                                           ([3, -1], np.array([3, 9]))])
def test_alternative_indexing(item, expected):
    G = NeuronGroup(10, 'v : integer')
    G.v = 'i'
    assert_equal(G[item].v, expected)
=======
def test_wrong_indexing():
    G = NeuronGroup(10, "v:1")
    with pytest.raises(TypeError):
        G["string"]

    with pytest.raises(IndexError):
        G[10]
    with pytest.raises(IndexError):
        G[10:]
    with pytest.raises(IndexError):
        G[::2]
    with pytest.raises(IndexError):
        G[3:2]
    with pytest.raises(IndexError):
        G[[5, 4, 3]]
    with pytest.raises(IndexError):
        G[[2, 4, 6]]
    with pytest.raises(IndexError):
        G[[-1, 0, 1]]
    with pytest.raises(IndexError):
        G[[9, 10, 11]]
    with pytest.raises(IndexError):
        G[[9, 10]]
    with pytest.raises(IndexError):
        G[[10, 11]]
    with pytest.raises(TypeError):
        G[[2.5, 3.5, 4.5]]


@pytest.mark.codegen_independent
def test_alternative_indexing():
    G = NeuronGroup(10, "v : integer")
    G.v = "i"
    assert_equal(G[-3:].v, np.array([7, 8, 9]))
    assert_equal(G[3].v, np.array([3]))
    assert_equal(G[[3, 4, 5]].v, np.array([3, 4, 5]))
>>>>>>> 761c9c04


def test_no_reference_1():
    """
    Using subgroups without keeping an explicit reference. Basic access.
    """
    G = NeuronGroup(10, "v:1")
    G.v = np.arange(10)
    assert_equal(G[:5].v[:], G.v[:5])


@pytest.mark.standalone_compatible
def test_no_reference_2():
    """
    Using subgroups without keeping an explicit reference. Monitors
    """
    G = NeuronGroup(2, "v:1", threshold="v>1", reset="v=0")
    G.v = [0, 1.1]
    state_mon = StateMonitor(G[:1], "v", record=True)
    spike_mon = SpikeMonitor(G[1:])
    rate_mon = PopulationRateMonitor(G[:2])
    run(2 * defaultclock.dt)
    assert_equal(state_mon[0].v[:], np.zeros(2))
    assert_equal(spike_mon.i[:], np.array([0]))
    assert_equal(spike_mon.t[:], np.array([0]) * second)
    assert_equal(rate_mon.rate[:], np.array([0.5, 0]) / defaultclock.dt)


@pytest.mark.standalone_compatible
def test_no_reference_3():
    """
    Using subgroups without keeping an explicit reference. Monitors
    """
    G = NeuronGroup(2, "v:1", threshold="v>1", reset="v=0")
    G.v = [1.1, 0]
    S = Synapses(G[:1], G[1:], on_pre="v+=1")
    S.connect()
    run(defaultclock.dt + schedule_propagation_offset())
    assert_equal(G.v[:], np.array([0, 1]))


@pytest.mark.standalone_compatible
def test_no_reference_4():
    """
    Using subgroups without keeping an explicit reference. Synapses
    """
    G1 = NeuronGroup(10, "v:1", threshold="v>1", reset="v=0")
    G1.v["i%2==1"] = 1.1  # odd numbers should spike
    G2 = NeuronGroup(20, "v:1")
    S = Synapses(G1[1:6], G2[10:], on_pre="v+=1")
    S.connect("i==j")
    run(defaultclock.dt + schedule_propagation_offset())
    expected = np.zeros(len(G2))
    # Neurons 1, 3, 5 spiked and are connected to 10, 12, 14
    expected[[10, 12, 14]] = 1
    assert_equal(np.asarray(G2.v).flatten(), expected)


def test_recursive_subgroup():
    """
    Create a subgroup of a subgroup
    """
    G = NeuronGroup(10, "v : 1")
    G.v = "i"
    SG = G[3:8]
    SGi = G[[3, 5, 7, 9]]
    SG2 = SG[2:4]
    SGi2 = SGi[2:4]
    SGii = SGi[[1, 3]]
    SG2i = SG[[1, 3]]
    assert_equal(SG2.v[:], np.array([5, 6]))
    assert_equal(SG2.v[:], SG.v[2:4])
    assert_equal(SGi2.v[:], np.array([7, 9]))
    assert_equal(SGii.v[:], np.array([5, 9]))
    assert_equal(SG2i.v[:], np.array([4, 6]))
    assert SG2.source.name == G.name
    assert SGi2.source.name == G.name
    assert SGii.source.name == G.name
    assert SG2i.source.name == G.name



if __name__ == "__main__":
    test_str_repr()
    test_state_variables()
    test_state_variables_simple()
    test_state_variables_string_indices()
    test_state_variables_group_as_index()
    test_state_variables_group_as_index_problematic()
    test_state_monitor()
    test_shared_variable()
    test_synapse_creation()
    test_synapse_creation_state_vars()
    test_synapse_creation_generator()
    test_synapse_creation_generator_complex_ranges()
    test_synapse_creation_generator_random()
    test_synapse_creation_generator_multiple_synapses()
    test_synapse_access()
    test_synapses_access_subgroups()
    test_synapses_access_subgroups_problematic()
    test_subgroup_summed_variable()
    test_subexpression_references()
    test_subexpression_no_references()
    test_synaptic_propagation()
    test_synaptic_propagation_2()
    test_run_regularly()
    test_spike_monitor()
    test_wrong_indexing()
    test_no_reference_1()
    test_no_reference_2()
    test_no_reference_3()
    test_no_reference_4()
    test_recursive_subgroup()<|MERGE_RESOLUTION|>--- conflicted
+++ resolved
@@ -22,9 +22,10 @@
     assert len(str(SGi))
     assert len(repr(SGi))
 
+
 @pytest.mark.codegen_independent
 def test_creation():
-    G = NeuronGroup(10, '')
+    G = NeuronGroup(10, "")
     SG = G[5:8]
     SGi = G[[3, 6, 9]]
     SGi2 = G[[3, 4, 5]]
@@ -59,6 +60,7 @@
         Subgroup(G, indices=[1, 2, 10])
     with pytest.raises(IndexError):
         Subgroup(G, indices=[3, 2, 1])
+
 
 def test_state_variables():
     """
@@ -105,12 +107,11 @@
 def test_state_variables_simple():
     G = NeuronGroup(
         10,
-        """
-        a : 1
-        b : 1
-        c : 1
-        d : 1
-        """,
+        """a : 1
+                           b : 1
+                           c : 1
+                           d : 1
+                           """,
     )
     SG = G[3:7]
     SG.a = 1
@@ -126,13 +127,17 @@
     assert_equal(G.c[:], [0, 0, 0, 3, 4, 5, 6, 0, 0, 0])
     assert_equal(G.d[:], [0, 0, 0, 0, 4, 1, 2, 0, 0, 0])
 
+
 @pytest.mark.standalone_compatible
 def test_state_variables_simple_indexed():
-    G = NeuronGroup(10, '''a : 1
+    G = NeuronGroup(
+        10,
+        """a : 1
                            b : 1
                            c : 1
                            d : 1
-                           ''')
+                           """,
+    )
     # Illegal indices:
     with pytest.raises(IndexError):
         G[[3, 5, 5, 7, 9]]  # duplicate indices
@@ -142,13 +147,13 @@
         G[[8, 10]]  # out of range
     SG = G[[3, 5, 7, 9]]
     SG.a = 1
-    SG.a['i == 0'] = 2
-    SG.b = 'i'
-    SG.b['i == 3'] = 'i * 2'
+    SG.a["i == 0"] = 2
+    SG.b = "i"
+    SG.b["i == 3"] = "i * 2"
     SG.c = np.arange(3, 7)
     SG.d[1:2] = 4
     SG.d[2:4] = [1, 2]
-    run(0*ms)
+    run(0 * ms)
     assert_equal(G.a[:], [0, 0, 0, 2, 0, 1, 0, 1, 0, 1])
     assert_equal(G.b[:], [0, 0, 0, 0, 0, 1, 0, 2, 0, 6])
     assert_equal(G.c[:], [0, 0, 0, 3, 0, 4, 0, 5, 0, 6])
@@ -202,12 +207,14 @@
 
 @pytest.mark.standalone_compatible
 def test_state_variables_string_group():
-    G = NeuronGroup(10, 'v : 1')
-    G.v = 'i'
+    G = NeuronGroup(10, "v : 1")
+    G.v = "i"
     c = 3
-    SG1 = G['i > 5']  # indexing with constant expressions should even work in standalone
-    SG1.v = 'v * 2'
-    run(0*ms)  # for standalone
+    SG1 = G[
+        "i > 5"
+    ]  # indexing with constant expressions should even work in standalone
+    SG1.v = "v * 2"
+    run(0 * ms)  # for standalone
     assert_equal(G.v[:], [0, 1, 2, 3, 4, 5, 12, 14, 16, 18])
     assert_equal(SG1.v[:], [12, 14, 16, 18])
 
@@ -217,16 +224,11 @@
     G = NeuronGroup(10, "v : volt")
     G.v = np.arange(10) * volt
     SG = G[5:]
-<<<<<<< HEAD
     SG_indices = G[[2, 4, 6]]
-    mon_all = StateMonitor(SG, 'v', record=True)
-    mon_0 = StateMonitor(SG, 'v', record=0)
-    mon_all_indices = StateMonitor(SG_indices, 'v', record=True)
-    mon_0_indices = StateMonitor(SG_indices, 'v', record=0)
-=======
     mon_all = StateMonitor(SG, "v", record=True)
     mon_0 = StateMonitor(SG, "v", record=0)
->>>>>>> 761c9c04
+    mon_all_indices = StateMonitor(SG_indices, "v", record=True)
+    mon_0_indices = StateMonitor(SG_indices, "v", record=0)
     run(defaultclock.dt)
 
     assert_allclose(mon_0[0].v, mon_all[0].v)
@@ -242,9 +244,10 @@
     with pytest.raises(IndexError):
         mon_all_indices[3]
 
+
 @pytest.mark.standalone_compatible
 def test_rate_monitor():
-    G = NeuronGroup(10, '', threshold='i%2 == 0')
+    G = NeuronGroup(10, "", threshold="i%2 == 0")
     SG = G[5:]
     SG_indices = G[[2, 4, 6]]
     SG_indices2 = G[[3, 5, 7]]
@@ -252,10 +255,12 @@
     pop_mon_indices = PopulationRateMonitor(SG_indices)
     pop_mon_indices2 = PopulationRateMonitor(SG_indices2)
     run(defaultclock.dt)
-    r = 1/defaultclock.dt
-    assert_allclose(pop_mon.rate[0], (2*r + 3*0)/5)  # 2 out of 3 neurons are firing
-    assert_allclose(pop_mon_indices.rate[0], r)      # all neurons firing
-    assert_allclose(pop_mon_indices2.rate[0], 0*Hz)  # no neurons firing
+    r = 1 / defaultclock.dt
+    assert_allclose(
+        pop_mon.rate[0], (2 * r + 3 * 0) / 5
+    )  # 2 out of 3 neurons are firing
+    assert_allclose(pop_mon_indices.rate[0], r)  # all neurons firing
+    assert_allclose(pop_mon_indices2.rate[0], 0 * Hz)  # no neurons firing
 
 
 def test_shared_variable():
@@ -615,10 +620,8 @@
     """
     G = NeuronGroup(
         10,
-        """
-        v : 1
-        v2 = 2*v : 1
-        """,
+        """v : 1
+                           v2 = 2*v : 1""",
     )
     G.v = np.arange(10)
     SG1 = G[:5]
@@ -627,11 +630,9 @@
     S1 = Synapses(
         SG1,
         SG2,
-        """
-        w : 1
-        u = v2_post + 1 : 1
-        x = v2_pre + 1 : 1
-        """,
+        """w : 1
+                          u = v2_post + 1 : 1
+                          x = v2_pre + 1 : 1""",
     )
     S1.connect("i==(5-1-j)")
     assert_equal(S1.i[:], np.arange(5))
@@ -642,11 +643,9 @@
     S2 = Synapses(
         G,
         SG2,
-        """
-        w : 1
-        u = v2_post + 1 : 1
-        x = v2_pre + 1 : 1
-        """,
+        """w : 1
+                             u = v2_post + 1 : 1
+                             x = v2_pre + 1 : 1""",
     )
     S2.connect("i==(5-1-j)")
     assert_equal(S2.i[:], np.arange(5))
@@ -657,11 +656,9 @@
     S3 = Synapses(
         SG1,
         G,
-        """
-        w : 1
-        u = v2_post + 1 : 1
-        x = v2_pre + 1 : 1
-        """,
+        """w : 1
+                             u = v2_post + 1 : 1
+                             x = v2_pre + 1 : 1""",
     )
     S3.connect("i==(10-1-j)")
     assert_equal(S3.i[:], np.arange(5))
@@ -677,10 +674,8 @@
     """
     G = NeuronGroup(
         10,
-        """
-        v : 1
-        v2 = 2*v : 1
-        """,
+        """v : 1
+                           v2 = 2*v : 1""",
     )
     G.v = np.arange(10)
 
@@ -689,11 +684,9 @@
     S1 = Synapses(
         G[:5],
         G[5:],
-        """
-        w : 1
-        u = v2_post + 1 : 1
-        x = v2_pre + 1 : 1
-        """,
+        """w : 1
+                          u = v2_post + 1 : 1
+                          x = v2_pre + 1 : 1""",
     )
     S1.connect("i==(5-1-j)")
     assert_equal(S1.i[:], np.arange(5))
@@ -704,11 +697,9 @@
     S2 = Synapses(
         G,
         G[5:],
-        """
-        w : 1
-        u = v2_post + 1 : 1
-        x = v2_pre + 1 : 1
-        """,
+        """w : 1
+                             u = v2_post + 1 : 1
+                             x = v2_pre + 1 : 1""",
     )
     S2.connect("i==(5-1-j)")
     assert_equal(S2.i[:], np.arange(5))
@@ -719,11 +710,9 @@
     S3 = Synapses(
         G[:5],
         G,
-        """
-        w : 1
-        u = v2_post + 1 : 1
-        x = v2_pre + 1 : 1
-        """,
+        """w : 1
+                             u = v2_post + 1 : 1
+                             x = v2_pre + 1 : 1""",
     )
     S3.connect("i==(10-1-j)")
     assert_equal(S3.i[:], np.arange(5))
@@ -784,16 +773,9 @@
 
 @pytest.mark.standalone_compatible
 def test_spike_monitor():
-<<<<<<< HEAD
-    set_device('cpp_standalone', directory='/tmp/testsubgroup')
-    G = NeuronGroup(10, 'v:1', threshold='v>1', reset='v=0')
+    set_device("cpp_standalone", directory="/tmp/testsubgroup")
+    G = NeuronGroup(10, "v:1", threshold="v>1", reset="v=0")
     G.v[[0, 2, 5]] = 1.1
-=======
-    G = NeuronGroup(10, "v:1", threshold="v>1", reset="v=0")
-    G.v[0] = 1.1
-    G.v[2] = 1.1
-    G.v[5] = 1.1
->>>>>>> 761c9c04
     SG = G[3:]
     SG2 = G[:3]
     SGi = G[[3, 5, 7]]
@@ -821,65 +803,41 @@
 
 
 @pytest.mark.codegen_independent
-<<<<<<< HEAD
-@pytest.mark.parametrize('item', [slice(10, None), slice(3, 2),
-                                  [9, 10], [10, 11], [2.5, 3.5, 4.5],
-                                  [5, 5, 5], [], [5, 4, 3]])
+@pytest.mark.parametrize(
+    "item",
+    [
+        slice(10, None),
+        slice(3, 2),
+        [9, 10],
+        [10, 11],
+        [2.5, 3.5, 4.5],
+        [5, 5, 5],
+        [],
+        [5, 4, 3],
+    ],
+)
 def test_wrong_indexing(item):
-    G = NeuronGroup(10, 'v:1')
+    G = NeuronGroup(10, "v:1")
     with pytest.raises((TypeError, IndexError)):
         G[item]
 
 
 @pytest.mark.codegen_independent
-@pytest.mark.parametrize('item,expected', [(slice(-3, None), np.array([7, 8, 9])),
-                                           (slice(None, None, 2), np.array([0, 2, 4, 6, 8])),
-                                           (3, np.array([3])),
-                                           ([3, 4, 5], np.array([3, 4, 5])),
-                                           ([3, 5, 7], np.array([3, 5, 7])),
-                                           ([3, -1], np.array([3, 9]))])
+@pytest.mark.parametrize(
+    "item,expected",
+    [
+        (slice(-3, None), np.array([7, 8, 9])),
+        (slice(None, None, 2), np.array([0, 2, 4, 6, 8])),
+        (3, np.array([3])),
+        ([3, 4, 5], np.array([3, 4, 5])),
+        ([3, 5, 7], np.array([3, 5, 7])),
+        ([3, -1], np.array([3, 9])),
+    ],
+)
 def test_alternative_indexing(item, expected):
-    G = NeuronGroup(10, 'v : integer')
-    G.v = 'i'
-    assert_equal(G[item].v, expected)
-=======
-def test_wrong_indexing():
-    G = NeuronGroup(10, "v:1")
-    with pytest.raises(TypeError):
-        G["string"]
-
-    with pytest.raises(IndexError):
-        G[10]
-    with pytest.raises(IndexError):
-        G[10:]
-    with pytest.raises(IndexError):
-        G[::2]
-    with pytest.raises(IndexError):
-        G[3:2]
-    with pytest.raises(IndexError):
-        G[[5, 4, 3]]
-    with pytest.raises(IndexError):
-        G[[2, 4, 6]]
-    with pytest.raises(IndexError):
-        G[[-1, 0, 1]]
-    with pytest.raises(IndexError):
-        G[[9, 10, 11]]
-    with pytest.raises(IndexError):
-        G[[9, 10]]
-    with pytest.raises(IndexError):
-        G[[10, 11]]
-    with pytest.raises(TypeError):
-        G[[2.5, 3.5, 4.5]]
-
-
-@pytest.mark.codegen_independent
-def test_alternative_indexing():
     G = NeuronGroup(10, "v : integer")
     G.v = "i"
-    assert_equal(G[-3:].v, np.array([7, 8, 9]))
-    assert_equal(G[3].v, np.array([3]))
-    assert_equal(G[[3, 4, 5]].v, np.array([3, 4, 5]))
->>>>>>> 761c9c04
+    assert_equal(G[item].v, expected)
 
 
 def test_no_reference_1():
@@ -959,7 +917,6 @@
     assert SGi2.source.name == G.name
     assert SGii.source.name == G.name
     assert SG2i.source.name == G.name
-
 
 
 if __name__ == "__main__":
