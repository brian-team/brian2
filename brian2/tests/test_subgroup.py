import pytest
from numpy.testing import assert_array_equal, assert_equal

from brian2 import *
from brian2.core.network import schedule_propagation_offset
from brian2.devices.device import reinit_and_delete
from brian2.tests.utils import assert_allclose
from brian2.units.fundamentalunits import DIMENSIONLESS
from brian2.utils.logger import catch_logs


@pytest.mark.codegen_independent
def test_str_repr():
    """
    Test the string representation of a subgroup.
    """
    G = NeuronGroup(10, "v:1")
    SG = G[5:8]
    SGi = G[[3, 6, 9]]
    # very basic test, only make sure no error is raised
    assert len(str(SG))
    assert len(repr(SG))
    assert len(str(SGi))
    assert len(repr(SGi))


@pytest.mark.codegen_independent
def test_creation():
    G = NeuronGroup(10, "")
    SG = G[5:8]
    SGi = G[[3, 6, 9]]
    SGi2 = G[[3, 4, 5]]
    assert len(SG) == 3
    assert SG.contiguous
    assert len(SGi) == 3
    assert not SGi.contiguous
    assert len(SGi2) == 3
    assert SGi2.contiguous

    with pytest.raises(TypeError):
        Subgroup(G)
    with pytest.raises(TypeError):
        Subgroup(G, start=3)
    with pytest.raises(TypeError):
        Subgroup(G, stop=3)
    with pytest.raises(IndexError):
        Subgroup(G, start=-1, stop=5)
    with pytest.raises(IndexError):
        Subgroup(G, start=1, stop=1)
    with pytest.raises(IndexError):
        Subgroup(G, start=1, stop=11)
    with pytest.raises(TypeError):
        Subgroup(G, start=1, stop=11, indices=[2, 4, 6])
    with pytest.raises(IndexError):
        Subgroup(G, indices=[])
    with pytest.raises(IndexError):
        Subgroup(G, indices=[1, 1, 2])
    with pytest.raises(IndexError):
        Subgroup(G, indices=[-1, 1, 2])
    with pytest.raises(IndexError):
        Subgroup(G, indices=[1, 2, 10])
    with pytest.raises(IndexError):
        Subgroup(G, indices=[3, 2, 1])


def test_state_variables():
    """
    Test the setting and accessing of state variables in subgroups.
    """
    G = NeuronGroup(10, "v : volt")
    SG = G[4:9]
    with pytest.raises(DimensionMismatchError):
        SG.__setattr__("v", -70)
    SG.v_ = float(-80 * mV)
    assert_allclose(G.v, np.array([0, 0, 0, 0, -80, -80, -80, -80, -80, 0]) * mV)
    assert_allclose(SG.v, np.array([-80, -80, -80, -80, -80]) * mV)
    assert_allclose(
        G.v_, np.array([0, 0, 0, 0, -80, -80, -80, -80, -80, 0]) * float(mV)
    )
    assert_allclose(SG.v_, np.array([-80, -80, -80, -80, -80]) * float(mV))
    # You should also be able to set variables with a string
    SG.v = "v + i*mV"
    assert_allclose(SG.v[0], -80 * mV)
    assert_allclose(SG.v[4], -76 * mV)
    assert_allclose(G.v[4:9], -80 * mV + np.arange(5) * mV)

    # Calculating with state variables should work too
    assert all(G.v[4:9] - SG.v == 0)

    # And in-place modification should work as well
    SG.v += 10 * mV
    assert_allclose(G.v[4:9], -70 * mV + np.arange(5) * mV)
    SG.v *= 2
    assert_allclose(G.v[4:9], 2 * (-70 * mV + np.arange(5) * mV))
    # with unit checking
    with pytest.raises(DimensionMismatchError):
        SG.v.__iadd__(3 * second)
    with pytest.raises(DimensionMismatchError):
        SG.v.__iadd__(3)
    with pytest.raises(DimensionMismatchError):
        SG.v.__imul__(3 * second)

    # Indexing with subgroups
    assert_equal(G.v[SG], SG.v[:])


@pytest.mark.standalone_compatible
def test_state_variables_simple():
    G = NeuronGroup(
        10,
        """a : 1
                           b : 1
                           c : 1
                           d : 1
                           """,
    )
    SG = G[3:7]
    SG.a = 1
    SG.a["i == 0"] = 2
    SG.b = "i"
    SG.b["i == 3"] = "i * 2"
    SG.c = np.arange(3, 7)
    SG.d[1:2] = 4
    SG.d[2:4] = [1, 2]
    run(0 * ms)
    assert_equal(G.a[:], [0, 0, 0, 2, 1, 1, 1, 0, 0, 0])
    assert_equal(G.b[:], [0, 0, 0, 0, 1, 2, 6, 0, 0, 0])
    assert_equal(G.c[:], [0, 0, 0, 3, 4, 5, 6, 0, 0, 0])
    assert_equal(G.d[:], [0, 0, 0, 0, 4, 1, 2, 0, 0, 0])


@pytest.mark.standalone_compatible
def test_state_variables_simple_indexed():
    G = NeuronGroup(
        10,
        """a : 1
                           b : 1
                           c : 1
                           d : 1
                           """,
    )
    # Illegal indices:
    with pytest.raises(IndexError):
        G[[3, 5, 5, 7, 9]]  # duplicate indices
    with pytest.raises(IndexError):
        G[[9, 7, 5, 3]]  # unsorted
    with pytest.raises(IndexError):
        G[[8, 10]]  # out of range
    SG = G[[3, 5, 7, 9]]
    SG.a = 1
    SG.a["i == 0"] = 2
    SG.b = "i"
    SG.b["i == 3"] = "i * 2"
    SG.c = np.arange(3, 7)
    SG.d[1:2] = 4
    SG.d[2:4] = [1, 2]
    run(0 * ms)
    assert_equal(G.a[:], [0, 0, 0, 2, 0, 1, 0, 1, 0, 1])
    assert_equal(G.b[:], [0, 0, 0, 0, 0, 1, 0, 2, 0, 6])
    assert_equal(G.c[:], [0, 0, 0, 3, 0, 4, 0, 5, 0, 6])
    assert_equal(G.d[:], [0, 0, 0, 0, 0, 4, 0, 1, 0, 2])


def test_state_variables_string_indices():
    """
    Test accessing subgroups with string indices.
    """
    G = NeuronGroup(10, "v : volt")
    SG = G[4:9]
    assert len(SG.v["i>3"]) == 1

    G.v = np.arange(10) * mV
    assert len(SG.v["v>7.5*mV"]) == 1

    # Combined string indexing and assignment
    SG.v["i > 3"] = "i*10*mV"

    assert_allclose(G.v[:], [0, 1, 2, 3, 4, 5, 6, 7, 40, 9] * mV)


@pytest.mark.codegen_independent
def test_state_variables_group_as_index():
    G = NeuronGroup(10, "v : 1")
    SG = G[4:9]
    G.v[SG] = 1
    assert_equal(G.v[:], np.array([0, 0, 0, 0, 1, 1, 1, 1, 1, 0]))
    G.v = 1
    G.v[SG] = "2*v"
    assert_equal(G.v[:], np.array([1, 1, 1, 1, 2, 2, 2, 2, 2, 1]))


@pytest.mark.codegen_independent
def test_state_variables_group_as_index_problematic():
    G = NeuronGroup(10, "v : 1")
    SG = G[4:9]
    G.v = 1
    tests = [("i", 1), ("N", 1), ("N + i", 2), ("v", 0)]
    for value, n_warnings in tests:
        with catch_logs() as l:
            G.v.__setitem__(SG, value)
            assert (
                len(l) == n_warnings
            ), f"expected {int(n_warnings)}, got {len(l)} warnings"
            assert all(
                [entry[1].endswith("ambiguous_string_expression") for entry in l]
            )


@pytest.mark.standalone_compatible
<<<<<<< HEAD
def test_state_variables_string_group():
    G = NeuronGroup(10, "v : 1")
    G.v = "i"
    c = 3
    SG1 = G[
        "i > 5"
    ]  # indexing with constant expressions should even work in standalone
    SG1.v = "v * 2"
    run(0 * ms)  # for standalone
    assert_equal(G.v[:], [0, 1, 2, 3, 4, 5, 12, 14, 16, 18])
    assert_equal(SG1.v[:], [12, 14, 16, 18])
=======
def test_variableview_calculations():
    # Check that you can directly calculate with "variable views"
    G = NeuronGroup(
        10,
        """
        x : 1
        y : volt
        idx : integer
        """,
    )
    G.x = np.arange(10)
    G.y = np.arange(10)[::-1] * mV
    G.idx = np.arange(10, dtype=int)
    SG = G[3:8]

    assert_allclose(SG.x * SG.y, np.arange(3, 8) * np.arange(6, 1, -1) * mV)
    assert_allclose(-SG.x, -np.arange(3, 8))
    assert_allclose(-SG.y, -np.arange(6, 1, -1) * mV)

    assert_allclose(3 * SG.x, 3 * np.arange(3, 8))
    assert_allclose(3 * SG.y, 3 * np.arange(6, 1, -1) * mV)
    assert_allclose(SG.x * 3, 3 * np.arange(3, 8))
    assert_allclose(SG.y * 3, 3 * np.arange(6, 1, -1) * mV)
    assert_allclose(SG.x / 2.0, np.arange(3, 8) / 2.0)
    assert_allclose(SG.y / 2, np.arange(6, 1, -1) * mV / 2)
    assert_equal(SG.idx % 2, np.arange(3, 8, dtype=int) % 2)
    assert_allclose(SG.x + 2, 2 + np.arange(3, 8))
    assert_allclose(SG.y + 2 * mV, 2 * mV + np.arange(6, 1, -1) * mV)
    assert_allclose(2 + SG.x, 2 + np.arange(3, 8))
    assert_allclose(2 * mV + SG.y, 2 * mV + np.arange(6, 1, -1) * mV)
    assert_allclose(SG.x - 2, np.arange(3, 8) - 2)
    assert_allclose(SG.y - 2 * mV, np.arange(6, 1, -1) * mV - 2 * mV)
    assert_allclose(2 - SG.x, 2 - np.arange(3, 8))
    assert_allclose(2 * mV - SG.y, 2 * mV - np.arange(6, 1, -1) * mV)
    assert_allclose(SG.x**2, np.arange(3, 8) ** 2)
    assert_allclose(SG.y**2, (np.arange(6, 1, -1) * mV) ** 2)
    assert_allclose(2**SG.x, 2 ** np.arange(3, 8))

    # incorrect units
    with pytest.raises(DimensionMismatchError):
        SG.x + SG.y
    with pytest.raises(DimensionMismatchError):
        SG.x[:] + SG.y
    with pytest.raises(DimensionMismatchError):
        SG.x + SG.y[:]
    with pytest.raises(DimensionMismatchError):
        SG.x + 3 * mV
    with pytest.raises(DimensionMismatchError):
        3 * mV + SG.x
    with pytest.raises(DimensionMismatchError):
        SG.y + 3
    with pytest.raises(DimensionMismatchError):
        3 + SG.y
    with pytest.raises(TypeError):
        2**SG.y  # raising to a power with units


@pytest.mark.standalone_compatible
def test_variableview_properties():
    G = NeuronGroup(
        10,
        """
    x : 1
    y : volt
    idx : integer
    """,
    )
    # The below properties should not require access to the values
    G.x = "rand()"
    G.y = "rand()*mV"
    G.idx = "int(rand()*10)"
    SG = G[3:8]

    assert have_same_dimensions(SG.x.unit, DIMENSIONLESS)
    assert have_same_dimensions(SG.y.unit, volt)
    assert have_same_dimensions(SG.idx.unit, DIMENSIONLESS)
    # See github issue #1555
    assert SG.x.shape == SG.y.shape == SG.idx.shape == (5,)
    assert SG.x.ndim == SG.y.ndim == SG.idx.ndim == 1
    assert SG.x.dtype == SG.y.dtype == prefs.core.default_float_dtype
    assert SG.idx.dtype == np.int32
>>>>>>> c0893115


@pytest.mark.standalone_compatible
def test_state_monitor():
    G = NeuronGroup(10, "v : volt")
    G.v = np.arange(10) * volt
    SG = G[5:]
    SG_indices = G[[2, 4, 6]]
    mon_all = StateMonitor(SG, "v", record=True)
    mon_0 = StateMonitor(SG, "v", record=0)
    mon_all_indices = StateMonitor(SG_indices, "v", record=True)
    mon_0_indices = StateMonitor(SG_indices, "v", record=0)
    run(defaultclock.dt)

    assert_allclose(mon_0[0].v, mon_all[0].v)
    assert_allclose(mon_0[0].v, np.array([5]) * volt)
    assert_allclose(mon_all.v.flatten(), np.arange(5, 10) * volt)

    assert_allclose(mon_0_indices[0].v, mon_all_indices[0].v)
    assert_allclose(mon_0_indices[0].v, np.array([2]) * volt)
    assert_allclose(mon_all_indices.v.flatten(), np.array([2, 4, 6]) * volt)

    with pytest.raises(IndexError):
        mon_all[5]
    with pytest.raises(IndexError):
        mon_all_indices[3]


@pytest.mark.standalone_compatible
def test_rate_monitor():
    G = NeuronGroup(10, "", threshold="i%2 == 0")
    SG = G[5:]
    SG_indices = G[[2, 4, 6]]
    SG_indices2 = G[[3, 5, 7]]
    pop_mon = PopulationRateMonitor(SG)
    pop_mon_indices = PopulationRateMonitor(SG_indices)
    pop_mon_indices2 = PopulationRateMonitor(SG_indices2)
    run(defaultclock.dt)
    r = 1 / defaultclock.dt
    assert_allclose(
        pop_mon.rate[0], (2 * r + 3 * 0) / 5
    )  # 2 out of 3 neurons are firing
    assert_allclose(pop_mon_indices.rate[0], r)  # all neurons firing
    assert_allclose(pop_mon_indices2.rate[0], 0 * Hz)  # no neurons firing


def test_shared_variable():
    """Make sure that shared variables work with subgroups"""
    G = NeuronGroup(10, "v : volt (shared)")
    G.v = 1 * volt
    SG = G[5:]
    assert SG.v == 1 * volt


@pytest.mark.standalone_compatible
def test_synapse_creation():
    G1 = NeuronGroup(10, "")
    G2 = NeuronGroup(20, "")
    SG1 = G1[:5]
    SG2 = G2[10:]
    S = Synapses(SG1, SG2)
    S.connect(i=2, j=2)  # Should correspond to (2, 12)
    S.connect("i==2 and j==5")  # Should correspond to (2, 15)

    run(0 * ms)  # for standalone

    # Internally, the "real" neuron indices should be used
    assert_equal(S._synaptic_pre[:], np.array([2, 2]))
    assert_equal(S._synaptic_post[:], np.array([12, 15]))
    # For the user, the subgroup-relative indices should be presented
    assert_equal(S.i[:], np.array([2, 2]))
    assert_equal(S.j[:], np.array([2, 5]))
    # N_incoming and N_outgoing should also be correct
    assert all(S.N_outgoing[2, :] == 2)
    assert all(S.N_incoming[:, 2] == 1)
    assert all(S.N_incoming[:, 5] == 1)


@pytest.mark.standalone_compatible
def test_synapse_creation_state_vars():
    G1 = NeuronGroup(10, "v : 1")
    G2 = NeuronGroup(20, "v : 1")
    G1.v = "i"
    G2.v = "10 + i"
    SG1 = G1[:5]
    SG2 = G2[10:]

    # connect based on pre-/postsynaptic state variables
    S2 = Synapses(SG1, SG2, "w:1")
    S2.connect("v_pre > 2")

    S3 = Synapses(SG1, SG2, "w:1")
    S3.connect("v_post < 25")

    S4 = Synapses(SG2, SG1, "w:1")
    S4.connect("v_post > 2")

    S5 = Synapses(SG2, SG1, "w:1")
    S5.connect("v_pre < 25")

    run(0 * ms)  # for standalone

    assert len(S2) == 2 * len(SG2), str(len(S2))
    assert all(S2.v_pre[:] > 2)
    assert len(S3) == 5 * len(SG1), f"{len(S3)} != {5 * len(SG1)} "
    assert all(S3.v_post[:] < 25)

    assert len(S4) == 2 * len(SG2), str(len(S4))
    assert all(S4.v_post[:] > 2)
    assert len(S5) == 5 * len(SG1), f"{len(53)} != {5 * len(SG1)} "
    assert all(S5.v_pre[:] < 25)


@pytest.mark.standalone_compatible
def test_synapse_creation_generator():
    G1 = NeuronGroup(10, "v:1")
    G2 = NeuronGroup(20, "v:1")
    G1.v = "i"
    G2.v = "10 + i"
    SG1 = G1[:5]
    SG2 = G2[10:]
    S = Synapses(SG1, SG2, "w:1")
    S.connect(j="i*2 + k for k in range(2)")  # diverging connections

    # connect based on pre-/postsynaptic state variables
    S2 = Synapses(SG1, SG2, "w:1")
    S2.connect(j="k for k in range(N_post) if v_pre > 2")

    S3 = Synapses(SG1, SG2, "w:1")
    S3.connect(j="k for k in range(N_post) if v_post < 25")

    S4 = Synapses(SG2, SG1, "w:1")
    S4.connect(j="k for k in range(N_post) if v_post > 2")

    S5 = Synapses(SG2, SG1, "w:1")
    S5.connect(j="k for k in range(N_post) if v_pre < 25")

    run(0 * ms)  # for standalone

    # Internally, the "real" neuron indices should be used
    assert_equal(S._synaptic_pre[:], np.arange(5).repeat(2))
    assert_equal(S._synaptic_post[:], np.arange(10) + 10)
    # For the user, the subgroup-relative indices should be presented
    assert_equal(S.i[:], np.arange(5).repeat(2))
    assert_equal(S.j[:], np.arange(10))

    # N_incoming and N_outgoing should also be correct
    assert all(S.N_outgoing[:] == 2)
    assert all(S.N_incoming[:] == 1)

    assert len(S2) == 2 * len(SG2), str(len(S2))
    assert all(S2.v_pre[:] > 2)
    assert len(S3) == 5 * len(SG1), f"{len(S3)} != {5 * len(SG1)} "
    assert all(S3.v_post[:] < 25)

    assert len(S4) == 2 * len(SG2), str(len(S4))
    assert all(S4.v_post[:] > 2)
    assert len(S5) == 5 * len(SG1), f"{len(S5)} != {5 * len(SG1)} "
    assert all(S5.v_pre[:] < 25)


@pytest.mark.standalone_compatible
def test_synapse_creation_generator_non_contiguous():
    G1 = NeuronGroup(10, "v:1")
    G2 = NeuronGroup(20, "v:1")
    G1.v = "i"
    G2.v = "10 + i"
    SG1 = G1[[0, 2, 4, 6, 8]]
    SG2 = G2[1::2]
    S = Synapses(SG1, SG2, "w:1")
    S.connect(j="i*2 + k for k in range(2)")  # diverging connections

    # connect based on pre-/postsynaptic state variables
    S2 = Synapses(SG1, SG2, "w:1")
    S2.connect(j="k for k in range(N_post) if v_pre > 2")

    S3 = Synapses(SG1, SG2, "w:1")
    S3.connect(j="k for k in range(N_post) if v_post < 25")

    S4 = Synapses(SG2, SG1, "w:1")
    S4.connect(j="k for k in range(N_post) if v_post > 2")

    S5 = Synapses(SG2, SG1, "w:1")
    S5.connect(j="k for k in range(N_post) if v_pre < 25")

    run(0 * ms)  # for standalone

    # Internally, the "real" neuron indices should be used
    assert_equal(S._synaptic_pre[:], np.arange(0, 10, 2).repeat(2))
    assert_equal(S._synaptic_post[:], np.arange(1, 20, 2))
    # For the user, the subgroup-relative indices should be presented
    assert_equal(S.i[:], np.arange(5).repeat(2))
    assert_equal(S.j[:], np.arange(10))

    # N_incoming and N_outgoing should also be correct
    assert all(S.N_outgoing[:] == 2)
    assert all(S.N_incoming[:] == 1)

    assert len(S2) == 3 * len(SG2), str(len(S2))
    assert all(S2.v_pre[:] > 2)
    assert len(S3) == 7 * len(SG1), f"{len(S3)} != {7 * len(SG1)} "
    assert all(S3.v_post[:] < 25)

    assert len(S4) == 3 * len(SG2), str(len(S4))
    assert all(S4.v_post[:] > 2)
    assert len(S5) == 7 * len(SG1), f"{len(S5)} != {7 * len(SG1)} "
    assert all(S5.v_pre[:] < 25)


@pytest.mark.standalone_compatible
def test_synapse_creation_generator_multiple_synapses():
    G1 = NeuronGroup(10, "v:1")
    G2 = NeuronGroup(20, "v:1")
    G1.v = "i"
    G2.v = "10 + i"
    SG1 = G1[:5]
    SG2 = G2[10:]
    S1 = Synapses(SG1, SG2)
    S1.connect(j="k for k in range(N_post)", n="i")

    S2 = Synapses(SG1, SG2)
    S2.connect(j="k for k in range(N_post)", n="j")

    S3 = Synapses(SG2, SG1)
    S3.connect(j="k for k in range(N_post)", n="i")

    S4 = Synapses(SG2, SG1)
    S4.connect(j="k for k in range(N_post)", n="j")

    S5 = Synapses(SG1, SG2)
    S5.connect(j="k for k in range(N_post)", n="i+j")

    S6 = Synapses(SG2, SG1)
    S6.connect(j="k for k in range(N_post)", n="i+j")

    S7 = Synapses(SG1, SG2)
    S7.connect(j="k for k in range(N_post)", n="int(v_pre>2)*2")

    S8 = Synapses(SG2, SG1)
    S8.connect(j="k for k in range(N_post)", n="int(v_post>2)*2")

    S9 = Synapses(SG1, SG2)
    S9.connect(j="k for k in range(N_post)", n="int(v_post>22)*2")

    S10 = Synapses(SG2, SG1)
    S10.connect(j="k for k in range(N_post)", n="int(v_pre>22)*2")

    run(0 * ms)  # for standalone

    # straightforward loop instead of doing something clever...
    for source in range(len(SG1)):
        assert_equal(S1.j[source, :], np.arange(len(SG2)).repeat(source))
        assert_equal(S2.j[source, :], np.arange(len(SG2)).repeat(np.arange(len(SG2))))
        assert_equal(S3.i[:, source], np.arange(len(SG2)).repeat(np.arange(len(SG2))))
        assert_equal(S4.i[:, source], np.arange(len(SG2)).repeat(source))
        assert_equal(
            S5.j[source, :], np.arange(len(SG2)).repeat(np.arange(len(SG2)) + source)
        )
        assert_equal(
            S6.i[:, source], np.arange(len(SG2)).repeat(np.arange(len(SG2)) + source)
        )
        if source > 2:
            assert_equal(S7.j[source, :], np.arange(len(SG2)).repeat(2))
            assert_equal(S8.i[:, source], np.arange(len(SG2)).repeat(2))
        else:
            assert len(S7.j[source, :]) == 0
            assert len(S8.i[:, source]) == 0
        assert_equal(S9.j[source, :], np.arange(3, len(SG2)).repeat(2))
        assert_equal(S10.i[:, source], np.arange(3, len(SG2)).repeat(2))


@pytest.mark.standalone_compatible
def test_synapse_creation_generator_complex_ranges():
    G1 = NeuronGroup(10, "v:1")
    G2 = NeuronGroup(20, "v:1")
    G1.v = "i"
    G2.v = "10 + i"
    SG1 = G1[:5]
    SG2 = G2[10:]
    S = Synapses(SG1, SG2)
    S.connect(j="i+k for k in range(N_post-i)")  # Connect to all j>i

    # connect based on pre-/postsynaptic state variables
    S2 = Synapses(SG1, SG2)
    S2.connect(j="k for k in range(N_post * int(v_pre > 2))")

    # connect based on pre-/postsynaptic state variables
    S3 = Synapses(SG2, SG1)
    S3.connect(j="k for k in range(N_post * int(v_pre > 22))")

    run(0 * ms)  # for standalone

    for syn_source in range(5):
        # Internally, the "real" neuron indices should be used
        assert_equal(
            S._synaptic_post[syn_source, :],
            10 + syn_source + np.arange(10 - syn_source),
        )
        # For the user, the subgroup-relative indices should be presented
        assert_equal(S.j[syn_source, :], syn_source + np.arange(10 - syn_source))

    assert len(S2) == 2 * len(SG2), str(len(S2))
    assert all(S2.v_pre[:] > 2)
    assert len(S3) == 7 * len(SG1), str(len(S3))
    assert all(S3.v_pre[:] > 22)


@pytest.mark.standalone_compatible
def test_synapse_creation_generator_random():
    G1 = NeuronGroup(10, "v:1")
    G2 = NeuronGroup(20, "v:1")
    G1.v = "i"
    G2.v = "10 + i"
    SG1 = G1[:5]
    SG2 = G2[10:]

    # connect based on pre-/postsynaptic state variables
    S2 = Synapses(SG1, SG2)
    S2.connect(j="k for k in sample(N_post, p=1.0*int(v_pre > 2))")

    S3 = Synapses(SG2, SG1)
    S3.connect(j="k for k in sample(N_post, p=1.0*int(v_pre > 22))")

    run(0 * ms)  # for standalone

    assert len(S2) == 2 * len(SG2), str(len(S2))
    assert all(S2.v_pre[:] > 2)
    assert len(S3) == 7 * len(SG1), str(len(S3))
    assert all(S3.v_pre[:] > 22)


def test_synapse_access():
    G1 = NeuronGroup(10, "v:1")
    G1.v = "i"
    G2 = NeuronGroup(20, "v:1")
    G2.v = "i"
    SG1 = G1[:5]
    SG2 = G2[10:]
    S = Synapses(SG1, SG2, "w:1")
    S.connect(True)
    S.w["j == 0"] = 5
    assert all(S.w["j==0"] == 5)
    S.w[2, 2] = 7
    assert all(S.w["i==2 and j==2"] == 7)
    S.w = "2*j"
    assert all(S.w[:, 1] == 2)

    assert len(S.w["j==10"]) == 0

    # Test referencing pre- and postsynaptic variables
    assert_equal(S.w[2:, :], S.w["v_pre >= 2"])
    assert_equal(S.w[:, :5], S.w["v_post < 15"])
    S.w = "v_post"
    assert_equal(S.w[:], S.j[:] + 10)
    S.w = "v_post + v_pre"
    assert_equal(S.w[:], S.j[:] + 10 + S.i[:])

    # Test using subgroups as indices
    assert len(S) == len(S.w[SG1, SG2])
    assert_equal(S.w[SG1, 1], S.w[:, 1])
    assert_equal(S.w[1, SG2], S.w[1, :])


def test_synapses_access_subgroups():
    G1 = NeuronGroup(5, "x:1")
    G2 = NeuronGroup(10, "y:1")
    SG1 = G1[2:5]
    SG2 = G2[4:9]
    S = Synapses(G1, G2, "w:1")
    S.connect()
    S.w[SG1, SG2] = 1
    assert_equal(S.w["(i>=2 and i<5) and (j>=4 and j<9)"], 1)
    assert_equal(S.w["not ((i>=2 and i<5) and (j>=4 and j<9))"], 0)
    S.w = 0
    S.w[SG1, :] = 1
    assert_equal(S.w["i>=2 and i<5"], 1)
    assert_equal(S.w["not (i>=2 and i<5)"], 0)
    S.w = 0
    S.w[:, SG2] = 1
    assert_equal(S.w["j>=4 and j<9"], 1)
    assert_equal(S.w["not (j>=4 and j<9)"], 0)


@pytest.mark.codegen_independent
def test_synapses_access_subgroups_problematic():
    G1 = NeuronGroup(5, "x:1")
    G2 = NeuronGroup(10, "y:1")
    SG1 = G1[2:5]
    SG2 = G2[4:9]
    S = Synapses(G1, G2, "w:1")
    S.connect()

    # Note that "j" is not ambiguous, because the equivalent in the target group
    # is called "i" (this previously raised a warning)
    tests = [
        ((SG1, slice(None)), "i", 1),
        ((SG1, slice(None)), "i + N_pre", 2),
        ((SG1, slice(None)), "N_pre", 1),
        ((slice(None), SG2), "j", 0),
        ((slice(None), SG2), "N_post", 1),
        ((slice(None), SG2), "N", 1),
        ((SG1, SG2), "i", 1),
        ((SG1, SG2), "i + j", 1),
        ((SG1, SG2), "N_pre", 1),
        ((SG1, SG2), "j", 0),
        ((SG1, SG2), "N_post", 1),
        ((SG1, SG2), "N", 1),
        # These should not raise a warning
        ((SG1, SG2), "w", 0),
        ((SG1, SG2), "x_pre", 0),
        ((SG1, SG2), "y_post", 0),
        ((SG1, SG2), "y", 0),
    ]
    for item, value, n_warnings in tests:
        with catch_logs() as l:
            S.w.__setitem__(item, value)
            assert (
                len(l) == n_warnings
            ), f"expected {int(n_warnings)}, got {len(l)} warnings"
            assert all(
                [entry[1].endswith("ambiguous_string_expression") for entry in l]
            )


@pytest.mark.standalone_compatible
def test_subgroup_summed_variable():
    # Check in particular that only neurons targeted are reset to 0 (see github issue #925)
    source = NeuronGroup(1, "x : 1")
    target = NeuronGroup(
        7,
        """Iin : 1
                  x : 1""",
    )
    source.x = 5
    target.Iin = 10
    target.x = "i"
    target1 = target[1:2]
    target2 = target[3:5]
    target3 = target[[0, 6]]
    syn1 = Synapses(source, target1, "Iin_post = x_pre + x_post : 1  (summed)")
    syn1.connect(True)
    syn2 = Synapses(source, target2, "Iin_post = x_pre + x_post : 1  (summed)")
    syn2.connect(True)
    syn3 = Synapses(source, target3, "Iin_post = x_pre + x_post : 1  (summed)")
    syn3.connect(True)

    run(2 * defaultclock.dt)

    assert_array_equal(target.Iin, [5, 6, 10, 8, 9, 10, 11])


@pytest.mark.codegen_independent
def test_subgroup_summed_variable_overlap():
    # Check that overlapping subgroups raise an error
    source = NeuronGroup(1, "")
    target = NeuronGroup(10, "Iin : 1")
    target1 = target[1:3]
    target2 = target[2:5]
    target3 = target[[1, 6]]
    target4 = target[[4, 6]]

    syn1 = Synapses(source, target1, "Iin_post = 1 : 1  (summed)")
    syn1.connect(True)

    syn2 = Synapses(source, target2, "Iin_post = 2 : 1  (summed)")
    syn2.connect(True)

    syn3 = Synapses(source, target3, "Iin_post = 3 : 1  (summed)")
    syn3.connect(True)

    syn4 = Synapses(source, target4, "Iin_post = 4 : 1  (summed)")
    syn4.connect(True)

    net1 = Network(source, target, syn1, syn2)  # overlap between contiguous subgroups
    with pytest.raises(NotImplementedError):
        net1.run(0 * ms)

    net2 = Network(
        source, target, syn1, syn3
    )  # overlap between contiguous and non-contiguous subgroups
    with pytest.raises(NotImplementedError):
        net2.run(0 * ms)

    net3 = Network(
        source, target, syn3, syn4
    )  # overlap between non-contiguous subgroups
    with pytest.raises(NotImplementedError):
        net3.run(0 * ms)


def test_subexpression_references():
    """
    Assure that subexpressions in targeted groups are handled correctly.
    """
    G = NeuronGroup(
        10,
        """v : 1
                  v2 = 2*v : 1""",
    )
    G.v = np.arange(10)
    SG1 = G[:5]
    SG2 = G[5:]

    S1 = Synapses(
        SG1,
        SG2,
        """w : 1
           u = v2_post + 1 : 1
           x = v2_pre + 1 : 1""",
    )
    S1.connect("i==(5-1-j)")
    assert_equal(S1.i[:], np.arange(5))
    assert_equal(S1.j[:], np.arange(5)[::-1])
    assert_equal(S1.u[:], np.arange(10)[:-6:-1] * 2 + 1)
    assert_equal(S1.x[:], np.arange(5) * 2 + 1)

    S2 = Synapses(
        G,
        SG2,
        """w : 1
           u = v2_post + 1 : 1
           x = v2_pre + 1 : 1""",
    )
    S2.connect("i==(5-1-j)")
    assert_equal(S2.i[:], np.arange(5))
    assert_equal(S2.j[:], np.arange(5)[::-1])
    assert_equal(S2.u[:], np.arange(10)[:-6:-1] * 2 + 1)
    assert_equal(S2.x[:], np.arange(5) * 2 + 1)

    S3 = Synapses(
        SG1,
        G,
        """w : 1
           u = v2_post + 1 : 1
           x = v2_pre + 1 : 1""",
    )
    S3.connect("i==(10-1-j)")
    assert_equal(S3.i[:], np.arange(5))
    assert_equal(S3.j[:], np.arange(10)[:-6:-1])
    assert_equal(S3.u[:], np.arange(10)[:-6:-1] * 2 + 1)
    assert_equal(S3.x[:], np.arange(5) * 2 + 1)


def test_subexpression_no_references():
    """
    Assure that subexpressions  are handled correctly, even
    when the subgroups are created on-the-fly.
    """
    G = NeuronGroup(
        10,
        """v : 1
                  v2 = 2*v : 1""",
    )
    G.v = np.arange(10)

    assert_equal(G[5:].v2, np.arange(5, 10) * 2)

    S1 = Synapses(
        G[:5],
        G[5:],
        """w : 1
           u = v2_post + 1 : 1
           x = v2_pre + 1 : 1""",
    )
    S1.connect("i==(5-1-j)")
    assert_equal(S1.i[:], np.arange(5))
    assert_equal(S1.j[:], np.arange(5)[::-1])
    assert_equal(S1.u[:], np.arange(10)[:-6:-1] * 2 + 1)
    assert_equal(S1.x[:], np.arange(5) * 2 + 1)

    S2 = Synapses(
        G,
        G[5:],
        """w : 1
           u = v2_post + 1 : 1
           x = v2_pre + 1 : 1""",
    )
    S2.connect("i==(5-1-j)")
    assert_equal(S2.i[:], np.arange(5))
    assert_equal(S2.j[:], np.arange(5)[::-1])
    assert_equal(S2.u[:], np.arange(10)[:-6:-1] * 2 + 1)
    assert_equal(S2.x[:], np.arange(5) * 2 + 1)

    S3 = Synapses(
        G[:5],
        G,
        """w : 1
           u = v2_post + 1 : 1
           x = v2_pre + 1 : 1""",
    )
    S3.connect("i==(10-1-j)")
    assert_equal(S3.i[:], np.arange(5))
    assert_equal(S3.j[:], np.arange(10)[:-6:-1])
    assert_equal(S3.u[:], np.arange(10)[:-6:-1] * 2 + 1)
    assert_equal(S3.x[:], np.arange(5) * 2 + 1)


@pytest.mark.standalone_compatible
def test_synaptic_propagation():
    G1 = NeuronGroup(10, "v:1", threshold="v>1", reset="v=0")
    G1.v["i%2==1"] = 1.1  # odd numbers should spike
    G2 = NeuronGroup(20, "v:1")
    SG1 = G1[1:6]
    SG2 = G2[10:]
    S = Synapses(SG1, SG2, on_pre="v+=1")
    S.connect("i==j")
    run(defaultclock.dt + schedule_propagation_offset())
    expected = np.zeros(len(G2))
    # Neurons 1, 3, 5 spiked and are connected to 10, 12, 14
    expected[[10, 12, 14]] = 1
    assert_equal(np.asarray(G2.v).flatten(), expected)


@pytest.mark.standalone_compatible
def test_synaptic_propagation_2():
    # This tests for the bug in github issue #461
    source = NeuronGroup(100, "", threshold="True")
    sub_source = source[99:]
    target = NeuronGroup(1, "v:1")
    syn = Synapses(sub_source, target, on_pre="v+=1")
    syn.connect()
    run(defaultclock.dt + schedule_propagation_offset())
    assert target.v[0] == 1.0


@pytest.mark.standalone_compatible
def test_run_regularly():
    # See github issue #922

    group = NeuronGroup(10, "v: integer")
    # Full group
    group.run_regularly("v += 16")
    # Subgroup with explicit reference
    subgroup = group[:2]
    subgroup.run_regularly("v += 8")
    # Subgroup with explicit reference and reference for run_regularly operation
    subgroup2 = group[2:4]
    updater = subgroup2.run_regularly("v += 4")
    # Subgroup without reference
    group[4:6].run_regularly("v += 2")
    # Subgroup without reference, with reference for run_regularly operation
    updater2 = group[6:8].run_regularly("v += 1")

    run(defaultclock.dt)
    assert_array_equal(group.v, [24, 24, 20, 20, 18, 18, 17, 17, 16, 16])


@pytest.mark.standalone_compatible
def test_spike_monitor():
    set_device("cpp_standalone", directory="/tmp/testsubgroup")
    G = NeuronGroup(10, "v:1", threshold="v>1", reset="v=0")
    G.v[[0, 2, 5]] = 1.1
    SG = G[3:]
    SG2 = G[:3]
    SGi = G[[3, 5, 7]]
    s_mon = SpikeMonitor(G)
    sub_s_mon = SpikeMonitor(SG)
    sub_s_mon2 = SpikeMonitor(SG2)
    sub_s_moni = SpikeMonitor(SGi)
    run(defaultclock.dt)
    assert_equal(s_mon.i, np.array([0, 2, 5]))
    assert_equal(s_mon.t_, np.zeros(3))
    assert_equal(sub_s_mon.i, np.array([2]))
    assert_equal(sub_s_mon.t_, np.zeros(1))
    assert_equal(sub_s_mon2.i, np.array([0, 2]))
    assert_equal(sub_s_mon2.t_, np.zeros(2))
    assert_equal(sub_s_moni.i, np.array([1]))
    assert_equal(sub_s_moni.t, np.zeros(1))
    expected = np.zeros(10, dtype=int)
    expected[[0, 2, 5]] = 1
    assert_equal(s_mon.count, expected)
    expected = np.zeros(7, dtype=int)
    expected[[2]] = 1
    assert_equal(sub_s_mon.count, expected)
    assert_equal(sub_s_mon2.count, np.array([1, 0, 1]))
    assert_equal(sub_s_moni.count, np.array([0, 1, 0]))


@pytest.mark.codegen_independent
@pytest.mark.parametrize(
    "item",
    [
        slice(10, None),
        slice(3, 2),
        [9, 10],
        [10, 11],
        [2.5, 3.5, 4.5],
        [5, 5, 5],
        [],
        [5, 4, 3],
    ],
)
def test_wrong_indexing(item):
    G = NeuronGroup(10, "v:1")
    with pytest.raises((TypeError, IndexError)):
        G[item]


@pytest.mark.codegen_independent
@pytest.mark.parametrize(
    "item,expected",
    [
        (slice(-3, None), np.array([7, 8, 9])),
        (slice(None, None, 2), np.array([0, 2, 4, 6, 8])),
        (3, np.array([3])),
        ([3, 4, 5], np.array([3, 4, 5])),
        ([3, 5, 7], np.array([3, 5, 7])),
        ([3, -1], np.array([3, 9])),
    ],
)
def test_alternative_indexing(item, expected):
    G = NeuronGroup(10, "v : integer")
    G.v = "i"
    assert_equal(G[item].v, expected)


def test_no_reference_1():
    """
    Using subgroups without keeping an explicit reference. Basic access.
    """
    G = NeuronGroup(10, "v:1")
    G.v = np.arange(10)
    assert_equal(G[:5].v[:], G.v[:5])


@pytest.mark.standalone_compatible
def test_no_reference_2():
    """
    Using subgroups without keeping an explicit reference. Monitors
    """
    G = NeuronGroup(2, "v:1", threshold="v>1", reset="v=0")
    G.v = [0, 1.1]
    state_mon = StateMonitor(G[:1], "v", record=True)
    spike_mon = SpikeMonitor(G[1:])
    rate_mon = PopulationRateMonitor(G[:2])
    run(2 * defaultclock.dt)
    assert_equal(state_mon[0].v[:], np.zeros(2))
    assert_equal(spike_mon.i[:], np.array([0]))
    assert_equal(spike_mon.t[:], np.array([0]) * second)
    assert_equal(rate_mon.rate[:], np.array([0.5, 0]) / defaultclock.dt)


@pytest.mark.standalone_compatible
def test_no_reference_3():
    """
    Using subgroups without keeping an explicit reference. Monitors
    """
    G = NeuronGroup(2, "v:1", threshold="v>1", reset="v=0")
    G.v = [1.1, 0]
    S = Synapses(G[:1], G[1:], on_pre="v+=1")
    S.connect()
    run(defaultclock.dt + schedule_propagation_offset())
    assert_equal(G.v[:], np.array([0, 1]))


@pytest.mark.standalone_compatible
def test_no_reference_4():
    """
    Using subgroups without keeping an explicit reference. Synapses
    """
    G1 = NeuronGroup(10, "v:1", threshold="v>1", reset="v=0")
    G1.v["i%2==1"] = 1.1  # odd numbers should spike
    G2 = NeuronGroup(20, "v:1")
    S = Synapses(G1[1:6], G2[10:], on_pre="v+=1")
    S.connect("i==j")
    run(defaultclock.dt + schedule_propagation_offset())
    expected = np.zeros(len(G2))
    # Neurons 1, 3, 5 spiked and are connected to 10, 12, 14
    expected[[10, 12, 14]] = 1
    assert_equal(np.asarray(G2.v).flatten(), expected)


def test_recursive_subgroup():
    """
    Create a subgroup of a subgroup
    """
    G = NeuronGroup(10, "v : 1")
    G.v = "i"
    SG = G[3:8]
    SGi = G[[3, 5, 7, 9]]
    SG2 = SG[2:4]
    SGi2 = SGi[2:4]
    SGii = SGi[[1, 3]]
    SG2i = SG[[1, 3]]
    assert_equal(SG2.v[:], np.array([5, 6]))
    assert_equal(SG2.v[:], SG.v[2:4])
    assert_equal(SGi2.v[:], np.array([7, 9]))
    assert_equal(SGii.v[:], np.array([5, 9]))
    assert_equal(SG2i.v[:], np.array([4, 6]))
    assert SG2.source.name == G.name
    assert SGi2.source.name == G.name
    assert SGii.source.name == G.name
    assert SG2i.source.name == G.name


if __name__ == "__main__":
    test_str_repr()
    test_state_variables()
    test_state_variables_simple()
    test_state_variables_string_indices()
    test_state_variables_group_as_index()
    test_state_variables_group_as_index_problematic()
    test_state_monitor()
    test_shared_variable()
    test_synapse_creation()
    test_synapse_creation_state_vars()
    test_synapse_creation_generator()
    test_synapse_creation_generator_complex_ranges()
    test_synapse_creation_generator_random()
    test_synapse_creation_generator_multiple_synapses()
    test_synapse_access()
    test_synapses_access_subgroups()
    test_synapses_access_subgroups_problematic()
    test_subgroup_summed_variable()
    test_subexpression_references()
    test_subexpression_no_references()
    test_synaptic_propagation()
    test_synaptic_propagation_2()
    test_run_regularly()
    test_spike_monitor()
    test_wrong_indexing()
    test_no_reference_1()
    test_no_reference_2()
    test_no_reference_3()
    test_no_reference_4()
    test_recursive_subgroup()<|MERGE_RESOLUTION|>--- conflicted
+++ resolved
@@ -207,7 +207,6 @@
 
 
 @pytest.mark.standalone_compatible
-<<<<<<< HEAD
 def test_state_variables_string_group():
     G = NeuronGroup(10, "v : 1")
     G.v = "i"
@@ -219,7 +218,9 @@
     run(0 * ms)  # for standalone
     assert_equal(G.v[:], [0, 1, 2, 3, 4, 5, 12, 14, 16, 18])
     assert_equal(SG1.v[:], [12, 14, 16, 18])
-=======
+
+
+@pytest.mark.standalone_compatible
 def test_variableview_calculations():
     # Check that you can directly calculate with "variable views"
     G = NeuronGroup(
@@ -301,7 +302,6 @@
     assert SG.x.ndim == SG.y.ndim == SG.idx.ndim == 1
     assert SG.x.dtype == SG.y.dtype == prefs.core.default_float_dtype
     assert SG.idx.dtype == np.int32
->>>>>>> c0893115
 
 
 @pytest.mark.standalone_compatible
