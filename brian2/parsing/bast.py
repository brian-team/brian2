"""
Brian AST representation

This is a standard Python AST representation with additional information added.
"""


import ast
import weakref

import numpy
from builtins import all as logical_all  # defensive programming against numpy import

from brian2.parsing.rendering import NodeRenderer, get_node_value
from brian2.utils.logger import get_logger

__all__ = ['brian_ast', 'BrianASTRenderer', 'dtype_hierarchy']


logger = get_logger(__name__)

# This codifies the idea that operations involving e.g. boolean and integer will end up
# as integer. In general the output type will be the max of the hierarchy values here.
dtype_hierarchy = {'boolean': 0,
                   'integer': 1,
                   'float': 2,
                   }
# This is just so you can invert from number to string
for tc, i in dict(dtype_hierarchy).items():
    dtype_hierarchy[i] = tc

def is_boolean(value):
    return isinstance(value, bool)


def is_integer(value):
    return isinstance(value, (int, numpy.integer))


def is_float(value):
    return isinstance(value, (float, numpy.float32, numpy.float64))


def brian_dtype_from_value(value):
    """
    Returns 'boolean', 'integer' or 'float'
    """
    if is_float(value):
        return 'float'
    elif is_integer(value):
        return 'integer'
    elif is_boolean(value):
        return 'boolean'
    raise TypeError(f"Unknown dtype for value {str(value)}")

# The following functions are called very often during the optimisation process
# so we don't use numpy.issubdtype but instead a precalculated list of all
# standard types

<<<<<<< HEAD
bool_dtype =numpy.dtype(bool)
=======
bool_dtype = numpy.dtype(bool)
>>>>>>> 87102cca
def is_boolean_dtype(obj):
    return numpy.dtype(obj) is bool_dtype

integer_dtypes = {numpy.dtype(c) for c in numpy.typecodes['AllInteger']}
def is_integer_dtype(obj):
    return numpy.dtype(obj) in integer_dtypes

float_dtypes = {numpy.dtype(c) for c in numpy.typecodes['AllFloat']}
def is_float_dtype(obj):
    return numpy.dtype(obj) in float_dtypes


def brian_dtype_from_dtype(dtype):
    """
    Returns 'boolean', 'integer' or 'float'
    """
    if is_float_dtype(dtype):
        return 'float'
    elif is_integer_dtype(dtype):
        return 'integer'
    elif is_boolean_dtype(dtype):
        return 'boolean'
    raise TypeError(f"Unknown dtype: {str(dtype)}")


def brian_ast(expr, variables):
    """
    Returns an AST tree representation with additional information

    Each node will be a standard Python ``ast`` node with the
    following additional attributes:

    ``dtype``
        One of ``'boolean'``, ``'integer'`` or ``'float'``, referring to the data type
        of the value of this node.
    ``scalar``
        Either ``True`` or ``False`` if the node uses any vector-valued variables.
    ``complexity``
        An integer representation of the computational complexity of the node. This
        is a very rough representation used for things like ``2*(x+y)`` is less
        complex than ``2*x+2*y`` and ``exp(x)`` is more complex than ``2*x`` but
        shouldn't be relied on for fine distinctions between expressions.

    Parameters
    ----------
    expr : str
        The expression to convert into an AST representation
    variables : dict
        The dictionary of `Variable` objects used in the expression.
    """
    node = ast.parse(expr, mode='eval').body
    renderer = BrianASTRenderer(variables)
    return renderer.render_node(node)


class BrianASTRenderer(object):
    """
    This class is modelled after `NodeRenderer` - see there for details.
    """
    def __init__(self, variables, copy_variables=True):
        if copy_variables:
            self.variables = variables.copy()
        else:
            self.variables = variables

    def render_node(self, node):
        nodename = node.__class__.__name__
        methname = f"render_{nodename}"
        try:
            return getattr(self, methname)(node)
        except AttributeError:
            raise SyntaxError(f"Unknown syntax: {nodename}")

    def render_NameConstant(self, node):
        if node.value is not True and node.value is not False:
            raise SyntaxError(f"Unknown NameConstant {str(node.value)}")
        # NameConstant only used for True and False and None, and we don't support None
        node.dtype = 'boolean'
        node.scalar = True
        node.complexity = 0
        node.stateless = True
        return node

    def render_Name(self, node):
        node.complexity = 0
        if node.id=='True' or node.id=='False':
            node.dtype = 'boolean'
            node.scalar = True
        elif node.id in self.variables:
            var = self.variables[node.id]
            dtype = var.dtype
            node.dtype = brian_dtype_from_dtype(dtype)
            node.scalar = var.scalar
        else: # don't think we need to handle other names (pi, e, inf)?
            node.dtype = 'float'
            node.scalar = True # I think this assumption is OK, but not certain
        node.stateless = True
        return node

    def render_Num(self, node):
        node.complexity = 0
        node.dtype = brian_dtype_from_value(get_node_value(node))
        node.scalar = True
        node.stateless = True
        return node

    def render_Constant(self, node):  # For literals in Python 3.8
        if node.value is True or node.value is False or node.value is None:
            return self.render_NameConstant(node)
        else:
            return self.render_Num(node)

    def render_Call(self, node):
        if len(node.keywords):
            raise ValueError("Keyword arguments not supported.")
        elif getattr(node, 'starargs', None) is not None:
            raise ValueError("Variable number of arguments not supported")
        elif getattr(node, 'kwargs', None) is not None:
            raise ValueError("Keyword arguments not supported")
        args = []
        for subnode in node.args:
            subnode.parent = weakref.proxy(node)
            subnode = self.render_node(subnode)
            args.append(subnode)
        node.args = args
        node.dtype = 'float' # default dtype
        # Condition for scalarity of function call: stateless and arguments are scalar
        node.scalar = False
        if node.func.id in self.variables:
            funcvar = self.variables[node.func.id]
            # sometimes this attribute doesn't exist, if so assume it's not stateless
            node.stateless = getattr(funcvar, 'stateless', False)
            node.auto_vectorise = getattr(funcvar, 'auto_vectorise', False)
            if node.stateless and not node.auto_vectorise:
                node.scalar = logical_all(subnode.scalar for subnode in node.args)
            # check that argument types are valid
            node_arg_types = [subnode.dtype for subnode in node.args]
            for subnode, argtype in zip(node.args, funcvar._arg_types):
                if argtype!='any' and argtype!=subnode.dtype:
                    raise TypeError(f"Function '{node.func.id}' takes arguments with "
                                    f"types {funcvar._arg_types} but "
                                    f"received {node_arg_types}.")
            # compute return type
            return_type = funcvar._return_type
            if return_type=='highest':
                return_type = dtype_hierarchy[max(dtype_hierarchy[nat] for nat in node_arg_types)]
            node.dtype = return_type
        else:
            node.stateless = False
        # we leave node.func because it is an ast.Name object that doesn't have a dtype
        # TODO: variable complexity for function calls?
        node.complexity = 20+sum(subnode.complexity for subnode in node.args)
        return node

    def render_BinOp(self, node):
        node.left.parent = weakref.proxy(node)
        node.right.parent = weakref.proxy(node)
        node.left = self.render_node(node.left)
        node.right = self.render_node(node.right)
        # TODO: we could capture some syntax errors here, e.g. bool+bool
        # captures, e.g. int+float->float
        newdtype = dtype_hierarchy[max(dtype_hierarchy[subnode.dtype] for subnode in [node.left, node.right])]
        if node.op.__class__.__name__ == 'Div':
            # Division turns integers into floating point values
            newdtype = 'float'
        node.dtype = newdtype
        node.scalar = node.left.scalar and node.right.scalar
        node.complexity = 1+node.left.complexity+node.right.complexity
        node.stateless = node.left.stateless and node.right.stateless
        return node

    def render_BoolOp(self, node):
        values = []
        for subnode in node.values:
            subnode.parent = node
            subnode = self.render_node(subnode)
            values.append(subnode)
        node.values = values
        node.dtype = 'boolean'
        for subnode in node.values:
            if subnode.dtype!='boolean':
                raise TypeError("Boolean operator acting on non-booleans")
        node.scalar = logical_all(subnode.scalar for subnode in node.values)
        node.complexity = 1+sum(subnode.complexity for subnode in node.values)
        node.stateless = logical_all(subnode.stateless
                                     for subnode in node.values)
        return node

    def render_Compare(self, node):
        node.left = self.render_node(node.left)
        comparators = []
        for subnode in node.comparators:
            subnode.parent = node
            subnode = self.render_node(subnode)
            comparators.append(subnode)
        node.comparators = comparators
        node.dtype = 'boolean'
        comparators = [node.left]+node.comparators
        node.scalar = logical_all(subnode.scalar for subnode in comparators)
        node.complexity = 1+sum(subnode.complexity for subnode in comparators)
        node.stateless = node.left.stateless and all(c.stateless
                                                     for c in node.comparators)
        return node

    def render_UnaryOp(self, node):
        node.operand.parent = node
        node.operand = self.render_node(node.operand)
        node.dtype = node.operand.dtype
        if node.dtype=='boolean' and node.op.__class__.__name__ != 'Not':
            raise TypeError(f"Unary operator {node.op.__class__.__name__} does not apply to boolean types")
        node.scalar = node.operand.scalar
        node.complexity = 1+node.operand.complexity
        node.stateless = node.operand.stateless
        return node<|MERGE_RESOLUTION|>--- conflicted
+++ resolved
@@ -57,11 +57,7 @@
 # so we don't use numpy.issubdtype but instead a precalculated list of all
 # standard types
 
-<<<<<<< HEAD
-bool_dtype =numpy.dtype(bool)
-=======
 bool_dtype = numpy.dtype(bool)
->>>>>>> 87102cca
 def is_boolean_dtype(obj):
     return numpy.dtype(obj) is bool_dtype
 
