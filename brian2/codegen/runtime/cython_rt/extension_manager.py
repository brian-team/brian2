'''
Cython automatic extension builder/manager

Inspired by IPython's Cython cell magics, see:
https://github.com/ipython/ipython/blob/master/IPython/extensions/cythonmagic.py
'''
import imp
import os
import sys
import time
import errno
try:
    import msvcrt
except ImportError:
    msvcrt = None
    import fcntl

try:
    import hashlib
except ImportError:
    import md5 as hashlib

from distutils.core import Distribution, Extension
from distutils.command.build_ext import build_ext

try:
    import Cython
    import Cython.Compiler as Cython_Compiler
    import Cython.Build as Cython_Build
except ImportError:
    Cython = None

from brian2.utils.logger import std_silent
from brian2.utils.stringtools import deindent

__all__ = ['cython_extension_manager']


class CythonExtensionManager(object):
    def __init__(self):
        self._code_cache = {}
        
    def create_extension(self, code, force=False, name=None,
                         include_dirs=None,
                         library_dirs=None,
                         runtime_library_dirs=None,
                         extra_compile_args=None,
                         extra_link_args=None,
                         libraries=None,
                         compiler=None,
                         ):

        if Cython is None:
            raise ImportError('Cython is not available')

        code = deindent(code)

        lib_dir = os.path.expanduser('~/.brian/cython_extensions')
        try:
            os.makedirs(lib_dir)
        except OSError as e:
            if not os.path.exists(lib_dir):
                raise OSError(e)

        key = code, sys.version_info, sys.executable, Cython.__version__
            
        if force:
            # Force a new module name by adding the current time to the
            # key which is hashed to determine the module name.
            key += time.time(),            

        if key in self._code_cache:
            return self._code_cache[key]

        if name is not None:
            module_name = name#py3compat.unicode_to_str(args.name)
        else:
            module_name = "_cython_magic_" + hashlib.md5(str(key).encode('utf-8')).hexdigest()



        module_path = os.path.join(lib_dir, module_name + self.so_ext)
<<<<<<< HEAD

        lock_file = os.path.join(lib_dir, module_name + '.lock')
        with open(lock_file, 'w') as f:
            if msvcrt:
                msvcrt.locking(f.fileno(), msvcrt.LK_RLCK,
                               os.stat(lock_file).st_size)
            else:
                fcntl.flock(f, fcntl.LOCK_EX)

            have_module = os.path.isfile(module_path)

            if not have_module:
                if include is None:
                    include = []
                if library_dirs is None:
                    library_dirs = []
                if compile_args is None:
                    compile_args = []
                if link_args is None:
                    link_args = []
                if lib is None:
                    lib = []

                c_include_dirs = include
                if 'numpy' in code:
                    import numpy
                    c_include_dirs.append(numpy.get_include())
                pyx_file = os.path.join(lib_dir, module_name + '.pyx')
                # ignore Python 3 unicode stuff for the moment
                #pyx_file = py3compat.cast_bytes_py2(pyx_file, encoding=sys.getfilesystemencoding())
                #with io.open(pyx_file, 'w') as f:#, encoding='utf-8') as f:
                #    f.write(code)
                open(pyx_file, 'w').write(code)

                extension = Extension(
                    name=module_name,
                    sources=[pyx_file],
                    include_dirs=c_include_dirs,
                    library_dirs=library_dirs,
                    extra_compile_args=compile_args,
                    extra_link_args=link_args,
                    libraries=lib,
                    language='c++',
=======
        
        have_module = os.path.isfile(module_path)
        
        if not have_module:
            if include_dirs is None:
                include_dirs = []
            if library_dirs is None:
                library_dirs = []
            if extra_compile_args is None:
                extra_compile_args = []
            if extra_link_args is None:
                extra_link_args = []
            if libraries is None:
                libraries = []

            c_include_dirs = include_dirs
            if 'numpy' in code:
                import numpy
                c_include_dirs.append(numpy.get_include())

            # TODO: We should probably have a special folder just for header
            # files that are shared between different codegen targets
            import brian2.synapses as synapses
            synapses_dir = os.path.dirname(synapses.__file__)
            c_include_dirs.append(synapses_dir)

            pyx_file = os.path.join(lib_dir, module_name + '.pyx')
            # ignore Python 3 unicode stuff for the moment
            #pyx_file = py3compat.cast_bytes_py2(pyx_file, encoding=sys.getfilesystemencoding())
            #with io.open(pyx_file, 'w') as f:#, encoding='utf-8') as f:
            #    f.write(code)
            open(pyx_file, 'w').write(code)

            extension = Extension(
                name=module_name,
                sources=[pyx_file],
                include_dirs=c_include_dirs,
                library_dirs=library_dirs,
                runtime_library_dirs=runtime_library_dirs,
                extra_compile_args=extra_compile_args,
                extra_link_args=extra_link_args,
                libraries=libraries,
                language='c++',
                )
            build_extension = self._get_build_extension(compiler=compiler)
            try:
                opts = dict(
                    quiet=True,
                    annotate=False,
                    force=True,
>>>>>>> a6f725df
                    )
                build_extension = self._get_build_extension()
                try:
                    opts = dict(
                        quiet=True,
                        annotate=False,
                        force=True,
                        )
                    # suppresses the output on stdout
                    with std_silent():
                        build_extension.extensions = Cython_Build.cythonize([extension], **opts)

                        build_extension.build_temp = os.path.dirname(pyx_file)
                        build_extension.build_lib = lib_dir
                        build_extension.run()
                except Cython_Compiler.Errors.CompileError:
                    return
            module = imp.load_dynamic(module_name, module_path)
            self._code_cache[key] = module
            return module
            #self._import_all(module)

    @property
    def so_ext(self):
        """The extension suffix for compiled modules."""
        try:
            return self._so_ext
        except AttributeError:
            self._so_ext = self._get_build_extension().get_ext_filename('')
            return self._so_ext

    def _clear_distutils_mkpath_cache(self):
        """clear distutils mkpath cache
        
        prevents distutils from skipping re-creation of dirs that have been removed
        """
        try:
            from distutils.dir_util import _path_created
        except ImportError:
            pass
        else:
            _path_created.clear()


    def _get_build_extension(self, compiler=None):
        self._clear_distutils_mkpath_cache()
        dist = Distribution()
        config_files = dist.find_config_files()
        try:
            config_files.remove('setup.cfg')
        except ValueError:
            pass
        dist.parse_config_files(config_files)
        build_extension = build_ext(dist)
        if compiler is not None:
            build_extension.compiler = compiler
        build_extension.finalize_options()
        return build_extension

cython_extension_manager = CythonExtensionManager()

                                
if __name__=='__main__':
    code = '''
    def f(double x):
        return x*x
    '''
    man = CythonExtensionManager()
    mod = man.create_extension(code)
    print mod.f(2)
    <|MERGE_RESOLUTION|>--- conflicted
+++ resolved
@@ -80,7 +80,6 @@
 
 
         module_path = os.path.join(lib_dir, module_name + self.so_ext)
-<<<<<<< HEAD
 
         lock_file = os.path.join(lib_dir, module_name + '.lock')
         with open(lock_file, 'w') as f:
@@ -124,58 +123,6 @@
                     extra_link_args=link_args,
                     libraries=lib,
                     language='c++',
-=======
-        
-        have_module = os.path.isfile(module_path)
-        
-        if not have_module:
-            if include_dirs is None:
-                include_dirs = []
-            if library_dirs is None:
-                library_dirs = []
-            if extra_compile_args is None:
-                extra_compile_args = []
-            if extra_link_args is None:
-                extra_link_args = []
-            if libraries is None:
-                libraries = []
-
-            c_include_dirs = include_dirs
-            if 'numpy' in code:
-                import numpy
-                c_include_dirs.append(numpy.get_include())
-
-            # TODO: We should probably have a special folder just for header
-            # files that are shared between different codegen targets
-            import brian2.synapses as synapses
-            synapses_dir = os.path.dirname(synapses.__file__)
-            c_include_dirs.append(synapses_dir)
-
-            pyx_file = os.path.join(lib_dir, module_name + '.pyx')
-            # ignore Python 3 unicode stuff for the moment
-            #pyx_file = py3compat.cast_bytes_py2(pyx_file, encoding=sys.getfilesystemencoding())
-            #with io.open(pyx_file, 'w') as f:#, encoding='utf-8') as f:
-            #    f.write(code)
-            open(pyx_file, 'w').write(code)
-
-            extension = Extension(
-                name=module_name,
-                sources=[pyx_file],
-                include_dirs=c_include_dirs,
-                library_dirs=library_dirs,
-                runtime_library_dirs=runtime_library_dirs,
-                extra_compile_args=extra_compile_args,
-                extra_link_args=extra_link_args,
-                libraries=libraries,
-                language='c++',
-                )
-            build_extension = self._get_build_extension(compiler=compiler)
-            try:
-                opts = dict(
-                    quiet=True,
-                    annotate=False,
-                    force=True,
->>>>>>> a6f725df
                     )
                 build_extension = self._get_build_extension()
                 try:
