'''
Neuronal morphology module.
This module defines classes to load and build neuronal morphologies.
'''
from copy import copy as stdlib_copy
import numbers

from numpy.random import rand

from brian2.numpy_ import *
from brian2.units.allunits import meter
from brian2.utils.logger import get_logger
from brian2.units.stdunits import um
<<<<<<< HEAD
from brian2.units.fundamentalunits import check_units
=======
from brian2.units.fundamentalunits import have_same_dimensions, Quantity
>>>>>>> e5dad662

logger = get_logger(__name__)

try:
    from pylab import figure
    from mpl_toolkits.mplot3d import Axes3D
except ImportError:
    logger.warn('matplotlib 0.99.1 is required for 3D plots', once=True)

__all__ = ['Morphology', 'Cylinder', 'Soma']


class MorphologyIndexWrapper(object):
    '''
    A simpler version of `~brian2.groups.group.IndexWrapper`, not allowing for
    string indexing (`Morphology` is not a `Group`). It allows to use
    ``morphology.indices[...]`` instead of ``morphology[...]._indices()``.
    '''
    def __init__(self, morphology):
        self.morphology = morphology

    def __getitem__(self, item):
        if isinstance(item, basestring):
            raise NotImplementedError(('Morphologies do not support string '
                                       'indexing'))
        return self.morphology._indices(item)


class Morphology(object):
    '''
    Neuronal morphology (=tree of branches).

    The data structure is a tree where each node is a segment consisting
    of a number of connected compartments, each one defined by its geometrical properties
    (length, area, diameter, position).

    Parameters
    ----------
    filename : str, optional
        The name of a swc file defining the morphology.
        If not specified, makes a segment (if `n` is specified) or an empty morphology.
    n : int, optional
        Number of compartments.
    '''

    def __init__(self, filename=None, n=None):
        self.children = []
        self._namedkid = {}
        self.iscompressed = False
        self.indices = MorphologyIndexWrapper(self)
        if filename is not None:
            self.loadswc(filename)
        elif n is not None:  # Creates a branch with n compartments
            # The problem here is that these parameters should have some
            # self-consistency
            (self.x, self.y, self.z, self.diameter, self.length, self.area,
             self.distance) = [zeros(n) * meter for _ in range(7)]

    def set_distance(self):
        '''
        Sets the distance to the soma (or more generally start point of the
        morphology)
        '''
        self.distance = cumsum(self.length)
        for kid in self.children:
            kid.set_distance()

    def set_length(self):
        '''
        Sets the length of compartments according to their coordinates
        '''
        x = hstack((0 * um, self.x))
        y = hstack((0 * um, self.y))
        z = hstack((0 * um, self.z))
        self.length = sum((x[1:] - x[:-1]) ** 2 +
                          (y[1:] - y[:-1]) ** 2 +
                          (z[1:] - z[:-1]) ** 2) ** .5
        for kid in self.children:
            kid.set_length()

    def set_area(self):
        '''
        Sets the area of compartments according to diameter and length
        (assuming cylinders)
        '''
        self.area = pi * self.diameter * self.length
        for kid in self.children:
            kid.set_area()

    def set_coordinates(self):
        '''
        Sets the coordinates of compartments according to their lengths (taking
        a random direction)
        '''
        l = cumsum(self.length)
        theta = rand() * 2 * pi
        phi = rand() * 2 * pi
        self.x = l * sin(theta) * cos(phi)
        self.y = l * sin(theta) * sin(phi)
        self.z = l * cos(theta)
        for kid in self.children:
            kid.set_coordinates()

    def loadswc(self, filename):
        '''
        Reads a SWC file containing a neuronal morphology.
        Large database at http://neuromorpho.org/neuroMorpho        
        Information below from http://www.mssm.edu/cnic/swc.html
        
        SWC File Format
        
        The format of an SWC file is fairly simple. It is a text file consisting of a header with various fields beginning with a # character, and a series of three dimensional points containing an index, radius, type, and connectivity information. The lines in the text file representing points have the following layout. 
        n T x y z R P
        n is an integer label that identifies the current point and increments by one from one line to the next.
        T is an integer representing the type of neuronal segment, such as soma, axon, apical dendrite, etc. The standard accepted integer values are given below:
        * 0 = undefined
        * 1 = soma
        * 2 = axon
        * 3 = dendrite
        * 4 = apical dendrite
        * 5 = fork point
        * 6 = end point
        * 7 = custom

        x, y, z gives the cartesian coordinates of each node.
        R is the radius at that node.
        P indicates the parent (the integer label) of the current point or -1 to indicate an origin (soma). 
        '''
        # 1) Create the list of segments, each segment has a list of children
        lines = open(filename).read().splitlines()
        segment = []  # list of segments
        types = ['undefined', 'soma', 'axon', 'dendrite', 'apical', 'fork',
                 'end', 'custom']
        previousn = -1
        for line in lines:
            if line[0] != '#':  # comment
                numbers = line.split()
                n = int(numbers[0]) - 1
                T = types[int(numbers[1])]
                x = float(numbers[2]) * um
                y = float(numbers[3]) * um
                z = float(numbers[4]) * um
                R = float(numbers[5]) * um
                P = int(numbers[6]) - 1  # 0-based indexing
                if (n != previousn + 1):
                    raise ValueError, "Bad format in file " + filename
                seg = dict(x=x, y=y, z=z, T=T, diameter=2 * R, parent=P,
                           children=[])
                location = (x, y, z)
                if T == 'soma':
                    seg['area'] = 4 * pi * R ** 2
                    seg['length'] = 0 * um
                else:  # dendrite
                    locationP = (
                    segment[P]['x'], segment[P]['y'], segment[P]['z'])
                    seg['length'] = (sum((array(location) -
                                          array(locationP)) ** 2)) ** .5 * meter
                    seg['area'] = seg['length'] * 2 * pi * R
                if P >= 0:
                    segment[P]['children'].append(n)
                segment.append(seg)
                previousn = n
        # We assume that the first segment is the root
        self.create_from_segments(segment)

    def create_from_segments(self, segments, origin=0):
        """
        Recursively create the morphology from a list of segments.
        Each segments has attributes: x,y,z,diameter,area,length (vectors)
        and children (list).
        It also creates a dictionary of names (_namedkid).
        """
        n = origin
        if segments[origin]['T'] != 'soma':  # if it's a soma, only one compartment
            while (len(segments[n]['children']) == 1) and (
                segments[n]['T'] != 'soma'):  # Go to the end of the branch
                n += 1
        # End of branch
        branch = segments[origin:n + 1]
        # Set attributes
        self.diameter, self.length, self.area, self.x, self.y, self.z = \
            zip(*[(seg['diameter'], seg['length'], seg['area'], seg['x'],
                   seg['y'], seg['z']) for seg in branch])
        (self.diameter, self.length, self.area,
         self.x, self.y, self.z) = (array(self.diameter), array(self.length),
                                    array(self.area), array(self.x),
                                    array(self.y), array(self.z))
        self.type = segments[n]['T']  # normally same type for all compartments
                                     # in the branch
        self.set_distance()
        # Create children (list)
        self.children = [Morphology().create_from_segments(segments, origin=c)
                         for c in segments[n]['children']]
        # Create dictionary of names (enumerates children from number 1)
        for i, child in enumerate(self.children):
            self._namedkid[str(i + 1)] = child
            # Name the child if possible
            if child.type in ['soma', 'axon', 'dendrite']:
                if child.type in self._namedkid:
                    self._namedkid[child.type] = None  # two children with the
                                                       # same name: erase
                                                       # (see next block)
                else:
                    self._namedkid[child.type] = child
        # Erase useless names
        for k in self._namedkid.keys():
            if self._namedkid[k] is None:
                del self._namedkid[k]
        # If two kids, name them L (left) and R (right)
        if len(self.children) == 2:
            self._namedkid['L'] = self._namedkid['1']
            self._namedkid['R'] = self._namedkid['2']
        return self

    def _branch(self):
        '''
        Returns the current branch without the children.
        '''
        morpho = stdlib_copy(self)
        morpho.children = []
        morpho._namedkid = {}
        morpho.indices = MorphologyIndexWrapper(morpho)
        return morpho

<<<<<<< HEAD
    @check_units(x=meter)
    def compartment(self, x, local=False):
        '''
        Returns compartment index. Example:
        ``i = morpho.index(10*um)``

        If `local` is ``True``, the compartment index is relative to the current
        branch, otherwise it is an absolute index.
        '''
        # Note: distance gives the distance to soma of the end of the compartment
        i = searchsorted(array(self.distance -
                               self.distance[0] +
                               self.length[0]), float(x))
        if i >= len(self.x):
            i = len(self.x) - 1
        if not local:
            if hasattr(self, '_origin'):
                i += self._origin
            else:
                raise AttributeError(('Absolute compartment indexes do not '
                                      'exist until the morphology is '
                                      'compressed (by SpatialNeuron)'))
        return i

    @check_units(x=meter, y=meter)
    def compartments(self, x, y, local=False):
        '''
        Returns compartment indices. Example:
        ``cpt_list = morpho.indices(10*um, 30*um)``

        If `local` is ``True``, the compartment index is relative to the current
        branch, otherwise it is an absolute index.
        '''
        return arange(self.compartment(x, local), self.compartment(y, local))

    def indices(self):
=======
    def _indices(self, item=None, index_var='_idx'):
>>>>>>> e5dad662
        '''
        Returns compartment indices for the main branch, relative to the
        original morphology.
        '''
        if index_var != '_idx':
            raise AssertionError('Unexpected index %s' % index_var)
        if not (item is None or item == slice(None)):
            return self[item]._indices()
        elif hasattr(self, '_origin'):
            if len(self.x) == 1:
                return self._origin  # single compartment
            else:
                return arange(self._origin, self._origin + len(self.x))
        else:
            raise AttributeError('Absolute compartment indexes do not exist '
                                 'until the morphology is compressed '
                                 '(by SpatialNeuron)')

    def __getitem__(self, x):
        """
        Returns the subtree named x.
        Ex.: ```neuron['axon']``` or ```neuron['11213']```
        ```neuron[10*um:20*um]``` returns the subbranch from 10 um to 20 um.
        ```neuron[10*um]``` returns one compartment.
        ```neuron[5]``` returns compartment number 5.
        """
        if isinstance(x, slice):  # neuron[10*um:20*um] or neuron[1:3]
            using_lengths = all([arg is None or have_same_dimensions(arg, meter)
                                 for arg in [x.start, x.stop]])
            using_ints = all([arg is None or int(arg) == float(arg)
                                 for arg in [x.start, x.stop]])
            if not (using_lengths or using_ints):
                raise TypeError('Index slice has to use lengths or integers')

            morpho = self._branch()
            if using_lengths:
                if x.step is not None:
                    raise TypeError(('Cannot provide a step argument when '
                                     'slicing with lengths'))
                l = cumsum(array(morpho.length))  # coordinate on the branch
                if x.start is None:
                    i = 0
                else:
                    i = searchsorted(l, float(x.start))
                if x.stop is None:
                    j = len(l)
                else:
                    j = searchsorted(l, float(x.stop))
            else:  # integers
                i, j, step = x.indices(len(morpho))
                if step != 1:
                    raise TypeError('Can only slice a contiguous segment')
        elif isinstance(x, Quantity) and have_same_dimensions(x, meter):  # neuron[10*um]
            morpho = self._branch()
            l = cumsum(array(morpho.length))
            i = searchsorted(l, x)
            j = i + 1
        elif isinstance(x, numbers.Integral):  # int: returns one compartment
            morpho = self._branch()
            if x < 0:  # allows e.g. to use -1 to get the last compartment
                x += len(morpho)
            i = x
            j = i + 1
        elif x == 'main':
            return self._branch()
        elif isinstance(x, basestring):
            x = str(x)  # convert int to string
            if (len(x) > 1) and all([c in 'LR123456789' for c in
                                     x]):  # binary string of the form LLLRLR or 1213 (or mixed)
                return self._namedkid[x[0]][x[1:]]
            elif x in self._namedkid:
                return self._namedkid[x]
            else:
                raise AttributeError, "The subtree " + x + " does not exist"
        else:
            raise TypeError('Index of type %s not understood' % type(x))

        # Return the sub-morphology
        morpho.diameter = morpho.diameter[i:j]
        morpho.length = morpho.length[i:j]
        morpho.area = morpho.area[i:j]
        morpho.x = morpho.x[i:j]
        morpho.y = morpho.y[i:j]
        morpho.z = morpho.z[i:j]
        morpho.distance = morpho.distance[i:j]
        if hasattr(morpho, '_origin'):
            morpho._origin += i
        return morpho

    def __setitem__(self, x, kid):
        """
        Inserts the subtree and name it x.
        Ex.: ``neuron['axon']`` or ``neuron['11213']``
        If the tree already exists with another name, then it creates a synonym
        for this tree.
        The coordinates of the subtree are relative before function call,
        and are absolute after function call.
        """
        x = str(x)  # convert int to string
        if (len(x) > 1) and all([c in 'LR123456789' for c in x]):
            # binary string of the form LLLRLR or 1213 (or mixed)
            self._namedkid[x[0]][x[1:]] = kid
        elif x in self._namedkid:
            raise AttributeError, "The subtree " + x + " already exists"
        elif x == 'main':
            raise AttributeError, "The main branch cannot be changed"
        else:
            # Update coordinates
            kid.x += self.x[-1]
            kid.y += self.y[-1]
            kid.z += self.z[-1]
            kid.distance += self.distance[-1]
            if kid not in self.children:
                self.children.append(kid)
                self._namedkid[str(len(self.children))] = kid  # numbered child
            self._namedkid[x] = kid

    def __delitem__(self, x):
        """
        Removes the subtree `x`.
        """
        x = str(x)  # convert int to string
        if (len(x) > 1) and all([c in 'LR123456789' for c in x]):
            # binary string of the form LLLRLR or 1213 (or mixed)
            del self._namedkid[x[0]][x[1:]]
        elif x in self._namedkid:
            child = self._namedkid[x]
            # Delete from name dictionary
            for name, kid in self._namedkid.items():
                if kid is child: del self._namedkid[name]
            # Delete from list of children
            for i, kid in enumerate(self.children):
                if kid is child: del self.children[i]
        else:
            raise AttributeError('The subtree ' + x + ' does not exist')

    def __getattr__(self, x):
        """
        Returns the subtree named `x`.
        Ex.: ``axon=neuron.axon``
        """
        if x.startswith('_'):
            return super(object, self).__getattr__(x)
        else:
            return self[x]

    def __setattr__(self, x, kid):
        """
        Attach a subtree and name it `x`. If the subtree is ``None`` then the
        subtree `x` is deleted.
        Ex.: ``neuron.axon = Soma(diameter=10*um)``
        Ex.: ``neuron.axon = None``
        """
        if isinstance(kid, Morphology):
            if kid is None:
                del self[x]
            else:
                self[x] = kid
        else:  # If it is not a subtree, then it's a normal class attribute
            object.__setattr__(self, x, kid)

    def __len__(self):
        """
        Returns the total number of compartments.
        """
        return len(self.x) + sum(len(child) for child in self.children)

    def compress(self, diameter=None, length=None, area=None, x=None, y=None,
                 z=None, distance=None, origin=0):
        """
        Compresses the tree by changing the compartment vectors to views on
        a matrix (or vectors). The morphology cannot be changed anymore but
        all other functions should work normally.
        Units are discarded in the process.
        
        origin : offset in the base matrix
        """
        self._origin = origin
        n = len(self.x)
        # Update values of vectors
        diameter[:n] = self.diameter
        length[:n] = self.length
        area[:n] = self.area
        x[:n] = self.x
        y[:n] = self.y
        z[:n] = self.z
        distance[:n] = self.distance
        # Attributes are now views on these vectors
        self.diameter = diameter[:n]
        self.length = length[:n]
        self.area = area[:n]
        self.x = x[:n]
        self.y = y[:n]
        self.z = z[:n]
        self.distance = distance[:n]
        for kid in self.children:
            kid.compress(diameter=diameter[n:], length=length[n:],
                         area=area[n:], x=x[n:], y=y[n:], z=z[n:],
                         distance=distance[n:], origin=origin + n)
            n += len(kid)
        self.iscompressed = True

    def plot(self, axes=None, simple=True, origin=None):
        """
        Plots the morphology in 3D. Units are um.

        Parameters
        ----------
        axes : `Axes3D`
            the figure axes (new figure if not given)
        simple : bool, optional
            if ``True``, the diameter of branches is ignored
            (defaults to ``True``)
        """
        if axes is None:  # new figure
            fig = figure()
            axes = Axes3D(fig)
        x, y, z, d = self.x / um, self.y / um, self.z / um, self.diameter / um
        if origin is not None:
            x0, y0, z0 = origin
            x = hstack((x0, x))
            y = hstack((y0, y))
            z = hstack((z0, z))
        if len(x) == 1:  # root with a single compartment: probably just the soma
            axes.plot(x, y, z, "r.", linewidth=d[0])
        else:
            if simple:
                axes.plot(x, y, z, "k")
            else:  # linewidth reflects compartment diameter
                for n in range(1, len(x)):
                    axes.plot([x[n - 1], x[n]], [y[n - 1], y[n]],
                              [z[n - 1], z[n]], 'k', linewidth=d[n - 1])
        for c in self.children:
            c.plot(origin=(x[-1], y[-1], z[-1]), axes=axes, simple=simple)


class Cylinder(Morphology):
    """
    A cylinder.

    Parameters
    ----------
    length : `Quantity`, optional
        The total length in `meter`. If unspecified, inferred from `x`, `y`, `z`.
    diameter : `Quantity`
        The diameter in `meter`.
    n : int, optional
        Number of compartments (default 1).
    type : str, optional
        Type of segment, `soma`, 'axon' or 'dendrite'.
    x : `Quantity`, optional
        x position of end point in `meter` units.
        If not specified, inferred from `length` with a random direction.
    y : `Quantity`, optional
        x position of end point in `meter` units.
    z : `Quantity`, optional
        x position of end point in `meter` units.
    """

    @check_units(length=meter, diameter=meter, n=1, x=meter, y=meter, z=meter)
    def __init__(self, length=None, diameter=None, n=1, type=None, x=None,
                 y=None, z=None):
        """
        Creates a cylinder.
        n: number of compartments.
        type : 'soma', 'axon' or 'dendrite'
        x,y,z : end point (relative to origin of cylinder)
        length is optional (and ignored) if x,y,z is specified
        If x,y,z unspecified: random direction
        """
        Morphology.__init__(self, n=n)
        if x is None:
            theta = rand() * 2 * pi
            phi = rand() * 2 * pi
            x = length * sin(theta) * cos(phi)
            y = length * sin(theta) * sin(phi)
            z = length * cos(theta)
        else:
            if length is not None:
                raise AttributeError(('Length and x-y-z coordinates cannot '
                                      'be simultaneously specified'))
            length = (sum(array((x, y, z)) ** 2)) ** .5  # * meter (not sure)
        scale = arange(1, n + 1) * 1. / n
        self.x, self.y, self.z = x * scale, y * scale, z * scale
        self.length = ones(n) * length / n
        self.diameter = ones(n) * diameter
        self.area = ones(n) * pi * diameter * length / n
        self.type = type
        self.set_distance()


class Soma(Morphology):  # or Sphere?
    """
    A spherical soma.

    Parameters
    ----------
    diameter : `Quantity`, optional
        Diameter of the sphere.
    """

    @check_units(diameter=meter)
    def __init__(self, diameter=None):
        Morphology.__init__(self, n=1)
        self.diameter = ones(1) * diameter
        self.area = ones(1) * pi * diameter ** 2
        self.type = 'soma'


if __name__ == '__main__':
    from pylab import show

    morpho = Morphology('mp_ma_40984_gc2.CNG.swc')  # retinal ganglion cell
    print len(morpho), "compartments"
    morpho.axon = None
    morpho.plot()
    # morpho=Cylinder(length=10*um,diameter=1*um,n=10)
    #morpho.plot(simple=True)
    morpho = Soma(diameter=10 * um)
    morpho.dendrite = Cylinder(length=3 * um, diameter=1 * um, n=10)
    morpho.dendrite.L = Cylinder(length=5 * um, diameter=1 * um, n=10)
    morpho.dendrite.R = Cylinder(length=7 * um, diameter=1 * um, n=10)
    morpho.dendrite.LL = Cylinder(length=3 * um, diameter=1 * um, n=10)
    morpho.axon = Morphology(n=5)
    morpho.axon.diameter = ones(5) * 1 * um
    morpho.axon.length = [1 * um, 2 * um, 1 * um, 3 * um, 1 * um]
    morpho.axon.set_coordinates()
    morpho.axon.set_area()
    morpho.plot(simple=True)
    show()
<|MERGE_RESOLUTION|>--- conflicted
+++ resolved
@@ -1,612 +1,570 @@
-'''
-Neuronal morphology module.
-This module defines classes to load and build neuronal morphologies.
-'''
-from copy import copy as stdlib_copy
-import numbers
-
-from numpy.random import rand
-
-from brian2.numpy_ import *
-from brian2.units.allunits import meter
-from brian2.utils.logger import get_logger
-from brian2.units.stdunits import um
-<<<<<<< HEAD
-from brian2.units.fundamentalunits import check_units
-=======
-from brian2.units.fundamentalunits import have_same_dimensions, Quantity
->>>>>>> e5dad662
-
-logger = get_logger(__name__)
-
-try:
-    from pylab import figure
-    from mpl_toolkits.mplot3d import Axes3D
-except ImportError:
-    logger.warn('matplotlib 0.99.1 is required for 3D plots', once=True)
-
-__all__ = ['Morphology', 'Cylinder', 'Soma']
-
-
-class MorphologyIndexWrapper(object):
-    '''
-    A simpler version of `~brian2.groups.group.IndexWrapper`, not allowing for
-    string indexing (`Morphology` is not a `Group`). It allows to use
-    ``morphology.indices[...]`` instead of ``morphology[...]._indices()``.
-    '''
-    def __init__(self, morphology):
-        self.morphology = morphology
-
-    def __getitem__(self, item):
-        if isinstance(item, basestring):
-            raise NotImplementedError(('Morphologies do not support string '
-                                       'indexing'))
-        return self.morphology._indices(item)
-
-
-class Morphology(object):
-    '''
-    Neuronal morphology (=tree of branches).
-
-    The data structure is a tree where each node is a segment consisting
-    of a number of connected compartments, each one defined by its geometrical properties
-    (length, area, diameter, position).
-
-    Parameters
-    ----------
-    filename : str, optional
-        The name of a swc file defining the morphology.
-        If not specified, makes a segment (if `n` is specified) or an empty morphology.
-    n : int, optional
-        Number of compartments.
-    '''
-
-    def __init__(self, filename=None, n=None):
-        self.children = []
-        self._namedkid = {}
-        self.iscompressed = False
-        self.indices = MorphologyIndexWrapper(self)
-        if filename is not None:
-            self.loadswc(filename)
-        elif n is not None:  # Creates a branch with n compartments
-            # The problem here is that these parameters should have some
-            # self-consistency
-            (self.x, self.y, self.z, self.diameter, self.length, self.area,
-             self.distance) = [zeros(n) * meter for _ in range(7)]
-
-    def set_distance(self):
-        '''
-        Sets the distance to the soma (or more generally start point of the
-        morphology)
-        '''
-        self.distance = cumsum(self.length)
-        for kid in self.children:
-            kid.set_distance()
-
-    def set_length(self):
-        '''
-        Sets the length of compartments according to their coordinates
-        '''
-        x = hstack((0 * um, self.x))
-        y = hstack((0 * um, self.y))
-        z = hstack((0 * um, self.z))
-        self.length = sum((x[1:] - x[:-1]) ** 2 +
-                          (y[1:] - y[:-1]) ** 2 +
-                          (z[1:] - z[:-1]) ** 2) ** .5
-        for kid in self.children:
-            kid.set_length()
-
-    def set_area(self):
-        '''
-        Sets the area of compartments according to diameter and length
-        (assuming cylinders)
-        '''
-        self.area = pi * self.diameter * self.length
-        for kid in self.children:
-            kid.set_area()
-
-    def set_coordinates(self):
-        '''
-        Sets the coordinates of compartments according to their lengths (taking
-        a random direction)
-        '''
-        l = cumsum(self.length)
-        theta = rand() * 2 * pi
-        phi = rand() * 2 * pi
-        self.x = l * sin(theta) * cos(phi)
-        self.y = l * sin(theta) * sin(phi)
-        self.z = l * cos(theta)
-        for kid in self.children:
-            kid.set_coordinates()
-
-    def loadswc(self, filename):
-        '''
-        Reads a SWC file containing a neuronal morphology.
-        Large database at http://neuromorpho.org/neuroMorpho        
-        Information below from http://www.mssm.edu/cnic/swc.html
-        
-        SWC File Format
-        
-        The format of an SWC file is fairly simple. It is a text file consisting of a header with various fields beginning with a # character, and a series of three dimensional points containing an index, radius, type, and connectivity information. The lines in the text file representing points have the following layout. 
-        n T x y z R P
-        n is an integer label that identifies the current point and increments by one from one line to the next.
-        T is an integer representing the type of neuronal segment, such as soma, axon, apical dendrite, etc. The standard accepted integer values are given below:
-        * 0 = undefined
-        * 1 = soma
-        * 2 = axon
-        * 3 = dendrite
-        * 4 = apical dendrite
-        * 5 = fork point
-        * 6 = end point
-        * 7 = custom
-
-        x, y, z gives the cartesian coordinates of each node.
-        R is the radius at that node.
-        P indicates the parent (the integer label) of the current point or -1 to indicate an origin (soma). 
-        '''
-        # 1) Create the list of segments, each segment has a list of children
-        lines = open(filename).read().splitlines()
-        segment = []  # list of segments
-        types = ['undefined', 'soma', 'axon', 'dendrite', 'apical', 'fork',
-                 'end', 'custom']
-        previousn = -1
-        for line in lines:
-            if line[0] != '#':  # comment
-                numbers = line.split()
-                n = int(numbers[0]) - 1
-                T = types[int(numbers[1])]
-                x = float(numbers[2]) * um
-                y = float(numbers[3]) * um
-                z = float(numbers[4]) * um
-                R = float(numbers[5]) * um
-                P = int(numbers[6]) - 1  # 0-based indexing
-                if (n != previousn + 1):
-                    raise ValueError, "Bad format in file " + filename
-                seg = dict(x=x, y=y, z=z, T=T, diameter=2 * R, parent=P,
-                           children=[])
-                location = (x, y, z)
-                if T == 'soma':
-                    seg['area'] = 4 * pi * R ** 2
-                    seg['length'] = 0 * um
-                else:  # dendrite
-                    locationP = (
-                    segment[P]['x'], segment[P]['y'], segment[P]['z'])
-                    seg['length'] = (sum((array(location) -
-                                          array(locationP)) ** 2)) ** .5 * meter
-                    seg['area'] = seg['length'] * 2 * pi * R
-                if P >= 0:
-                    segment[P]['children'].append(n)
-                segment.append(seg)
-                previousn = n
-        # We assume that the first segment is the root
-        self.create_from_segments(segment)
-
-    def create_from_segments(self, segments, origin=0):
-        """
-        Recursively create the morphology from a list of segments.
-        Each segments has attributes: x,y,z,diameter,area,length (vectors)
-        and children (list).
-        It also creates a dictionary of names (_namedkid).
-        """
-        n = origin
-        if segments[origin]['T'] != 'soma':  # if it's a soma, only one compartment
-            while (len(segments[n]['children']) == 1) and (
-                segments[n]['T'] != 'soma'):  # Go to the end of the branch
-                n += 1
-        # End of branch
-        branch = segments[origin:n + 1]
-        # Set attributes
-        self.diameter, self.length, self.area, self.x, self.y, self.z = \
-            zip(*[(seg['diameter'], seg['length'], seg['area'], seg['x'],
-                   seg['y'], seg['z']) for seg in branch])
-        (self.diameter, self.length, self.area,
-         self.x, self.y, self.z) = (array(self.diameter), array(self.length),
-                                    array(self.area), array(self.x),
-                                    array(self.y), array(self.z))
-        self.type = segments[n]['T']  # normally same type for all compartments
-                                     # in the branch
-        self.set_distance()
-        # Create children (list)
-        self.children = [Morphology().create_from_segments(segments, origin=c)
-                         for c in segments[n]['children']]
-        # Create dictionary of names (enumerates children from number 1)
-        for i, child in enumerate(self.children):
-            self._namedkid[str(i + 1)] = child
-            # Name the child if possible
-            if child.type in ['soma', 'axon', 'dendrite']:
-                if child.type in self._namedkid:
-                    self._namedkid[child.type] = None  # two children with the
-                                                       # same name: erase
-                                                       # (see next block)
-                else:
-                    self._namedkid[child.type] = child
-        # Erase useless names
-        for k in self._namedkid.keys():
-            if self._namedkid[k] is None:
-                del self._namedkid[k]
-        # If two kids, name them L (left) and R (right)
-        if len(self.children) == 2:
-            self._namedkid['L'] = self._namedkid['1']
-            self._namedkid['R'] = self._namedkid['2']
-        return self
-
-    def _branch(self):
-        '''
-        Returns the current branch without the children.
-        '''
-        morpho = stdlib_copy(self)
-        morpho.children = []
-        morpho._namedkid = {}
-        morpho.indices = MorphologyIndexWrapper(morpho)
-        return morpho
-
-<<<<<<< HEAD
-    @check_units(x=meter)
-    def compartment(self, x, local=False):
-        '''
-        Returns compartment index. Example:
-        ``i = morpho.index(10*um)``
-
-        If `local` is ``True``, the compartment index is relative to the current
-        branch, otherwise it is an absolute index.
-        '''
-        # Note: distance gives the distance to soma of the end of the compartment
-        i = searchsorted(array(self.distance -
-                               self.distance[0] +
-                               self.length[0]), float(x))
-        if i >= len(self.x):
-            i = len(self.x) - 1
-        if not local:
-            if hasattr(self, '_origin'):
-                i += self._origin
-            else:
-                raise AttributeError(('Absolute compartment indexes do not '
-                                      'exist until the morphology is '
-                                      'compressed (by SpatialNeuron)'))
-        return i
-
-    @check_units(x=meter, y=meter)
-    def compartments(self, x, y, local=False):
-        '''
-        Returns compartment indices. Example:
-        ``cpt_list = morpho.indices(10*um, 30*um)``
-
-        If `local` is ``True``, the compartment index is relative to the current
-        branch, otherwise it is an absolute index.
-        '''
-        return arange(self.compartment(x, local), self.compartment(y, local))
-
-    def indices(self):
-=======
-    def _indices(self, item=None, index_var='_idx'):
->>>>>>> e5dad662
-        '''
-        Returns compartment indices for the main branch, relative to the
-        original morphology.
-        '''
-        if index_var != '_idx':
-            raise AssertionError('Unexpected index %s' % index_var)
-        if not (item is None or item == slice(None)):
-            return self[item]._indices()
-        elif hasattr(self, '_origin'):
-            if len(self.x) == 1:
-                return self._origin  # single compartment
-            else:
-                return arange(self._origin, self._origin + len(self.x))
-        else:
-            raise AttributeError('Absolute compartment indexes do not exist '
-                                 'until the morphology is compressed '
-                                 '(by SpatialNeuron)')
-
-    def __getitem__(self, x):
-        """
-        Returns the subtree named x.
-        Ex.: ```neuron['axon']``` or ```neuron['11213']```
-        ```neuron[10*um:20*um]``` returns the subbranch from 10 um to 20 um.
-        ```neuron[10*um]``` returns one compartment.
-        ```neuron[5]``` returns compartment number 5.
-        """
-        if isinstance(x, slice):  # neuron[10*um:20*um] or neuron[1:3]
-            using_lengths = all([arg is None or have_same_dimensions(arg, meter)
-                                 for arg in [x.start, x.stop]])
-            using_ints = all([arg is None or int(arg) == float(arg)
-                                 for arg in [x.start, x.stop]])
-            if not (using_lengths or using_ints):
-                raise TypeError('Index slice has to use lengths or integers')
-
-            morpho = self._branch()
-            if using_lengths:
-                if x.step is not None:
-                    raise TypeError(('Cannot provide a step argument when '
-                                     'slicing with lengths'))
-                l = cumsum(array(morpho.length))  # coordinate on the branch
-                if x.start is None:
-                    i = 0
-                else:
-                    i = searchsorted(l, float(x.start))
-                if x.stop is None:
-                    j = len(l)
-                else:
-                    j = searchsorted(l, float(x.stop))
-            else:  # integers
-                i, j, step = x.indices(len(morpho))
-                if step != 1:
-                    raise TypeError('Can only slice a contiguous segment')
-        elif isinstance(x, Quantity) and have_same_dimensions(x, meter):  # neuron[10*um]
-            morpho = self._branch()
-            l = cumsum(array(morpho.length))
-            i = searchsorted(l, x)
-            j = i + 1
-        elif isinstance(x, numbers.Integral):  # int: returns one compartment
-            morpho = self._branch()
-            if x < 0:  # allows e.g. to use -1 to get the last compartment
-                x += len(morpho)
-            i = x
-            j = i + 1
-        elif x == 'main':
-            return self._branch()
-        elif isinstance(x, basestring):
-            x = str(x)  # convert int to string
-            if (len(x) > 1) and all([c in 'LR123456789' for c in
-                                     x]):  # binary string of the form LLLRLR or 1213 (or mixed)
-                return self._namedkid[x[0]][x[1:]]
-            elif x in self._namedkid:
-                return self._namedkid[x]
-            else:
-                raise AttributeError, "The subtree " + x + " does not exist"
-        else:
-            raise TypeError('Index of type %s not understood' % type(x))
-
-        # Return the sub-morphology
-        morpho.diameter = morpho.diameter[i:j]
-        morpho.length = morpho.length[i:j]
-        morpho.area = morpho.area[i:j]
-        morpho.x = morpho.x[i:j]
-        morpho.y = morpho.y[i:j]
-        morpho.z = morpho.z[i:j]
-        morpho.distance = morpho.distance[i:j]
-        if hasattr(morpho, '_origin'):
-            morpho._origin += i
-        return morpho
-
-    def __setitem__(self, x, kid):
-        """
-        Inserts the subtree and name it x.
-        Ex.: ``neuron['axon']`` or ``neuron['11213']``
-        If the tree already exists with another name, then it creates a synonym
-        for this tree.
-        The coordinates of the subtree are relative before function call,
-        and are absolute after function call.
-        """
-        x = str(x)  # convert int to string
-        if (len(x) > 1) and all([c in 'LR123456789' for c in x]):
-            # binary string of the form LLLRLR or 1213 (or mixed)
-            self._namedkid[x[0]][x[1:]] = kid
-        elif x in self._namedkid:
-            raise AttributeError, "The subtree " + x + " already exists"
-        elif x == 'main':
-            raise AttributeError, "The main branch cannot be changed"
-        else:
-            # Update coordinates
-            kid.x += self.x[-1]
-            kid.y += self.y[-1]
-            kid.z += self.z[-1]
-            kid.distance += self.distance[-1]
-            if kid not in self.children:
-                self.children.append(kid)
-                self._namedkid[str(len(self.children))] = kid  # numbered child
-            self._namedkid[x] = kid
-
-    def __delitem__(self, x):
-        """
-        Removes the subtree `x`.
-        """
-        x = str(x)  # convert int to string
-        if (len(x) > 1) and all([c in 'LR123456789' for c in x]):
-            # binary string of the form LLLRLR or 1213 (or mixed)
-            del self._namedkid[x[0]][x[1:]]
-        elif x in self._namedkid:
-            child = self._namedkid[x]
-            # Delete from name dictionary
-            for name, kid in self._namedkid.items():
-                if kid is child: del self._namedkid[name]
-            # Delete from list of children
-            for i, kid in enumerate(self.children):
-                if kid is child: del self.children[i]
-        else:
-            raise AttributeError('The subtree ' + x + ' does not exist')
-
-    def __getattr__(self, x):
-        """
-        Returns the subtree named `x`.
-        Ex.: ``axon=neuron.axon``
-        """
-        if x.startswith('_'):
-            return super(object, self).__getattr__(x)
-        else:
-            return self[x]
-
-    def __setattr__(self, x, kid):
-        """
-        Attach a subtree and name it `x`. If the subtree is ``None`` then the
-        subtree `x` is deleted.
-        Ex.: ``neuron.axon = Soma(diameter=10*um)``
-        Ex.: ``neuron.axon = None``
-        """
-        if isinstance(kid, Morphology):
-            if kid is None:
-                del self[x]
-            else:
-                self[x] = kid
-        else:  # If it is not a subtree, then it's a normal class attribute
-            object.__setattr__(self, x, kid)
-
-    def __len__(self):
-        """
-        Returns the total number of compartments.
-        """
-        return len(self.x) + sum(len(child) for child in self.children)
-
-    def compress(self, diameter=None, length=None, area=None, x=None, y=None,
-                 z=None, distance=None, origin=0):
-        """
-        Compresses the tree by changing the compartment vectors to views on
-        a matrix (or vectors). The morphology cannot be changed anymore but
-        all other functions should work normally.
-        Units are discarded in the process.
-        
-        origin : offset in the base matrix
-        """
-        self._origin = origin
-        n = len(self.x)
-        # Update values of vectors
-        diameter[:n] = self.diameter
-        length[:n] = self.length
-        area[:n] = self.area
-        x[:n] = self.x
-        y[:n] = self.y
-        z[:n] = self.z
-        distance[:n] = self.distance
-        # Attributes are now views on these vectors
-        self.diameter = diameter[:n]
-        self.length = length[:n]
-        self.area = area[:n]
-        self.x = x[:n]
-        self.y = y[:n]
-        self.z = z[:n]
-        self.distance = distance[:n]
-        for kid in self.children:
-            kid.compress(diameter=diameter[n:], length=length[n:],
-                         area=area[n:], x=x[n:], y=y[n:], z=z[n:],
-                         distance=distance[n:], origin=origin + n)
-            n += len(kid)
-        self.iscompressed = True
-
-    def plot(self, axes=None, simple=True, origin=None):
-        """
-        Plots the morphology in 3D. Units are um.
-
-        Parameters
-        ----------
-        axes : `Axes3D`
-            the figure axes (new figure if not given)
-        simple : bool, optional
-            if ``True``, the diameter of branches is ignored
-            (defaults to ``True``)
-        """
-        if axes is None:  # new figure
-            fig = figure()
-            axes = Axes3D(fig)
-        x, y, z, d = self.x / um, self.y / um, self.z / um, self.diameter / um
-        if origin is not None:
-            x0, y0, z0 = origin
-            x = hstack((x0, x))
-            y = hstack((y0, y))
-            z = hstack((z0, z))
-        if len(x) == 1:  # root with a single compartment: probably just the soma
-            axes.plot(x, y, z, "r.", linewidth=d[0])
-        else:
-            if simple:
-                axes.plot(x, y, z, "k")
-            else:  # linewidth reflects compartment diameter
-                for n in range(1, len(x)):
-                    axes.plot([x[n - 1], x[n]], [y[n - 1], y[n]],
-                              [z[n - 1], z[n]], 'k', linewidth=d[n - 1])
-        for c in self.children:
-            c.plot(origin=(x[-1], y[-1], z[-1]), axes=axes, simple=simple)
-
-
-class Cylinder(Morphology):
-    """
-    A cylinder.
-
-    Parameters
-    ----------
-    length : `Quantity`, optional
-        The total length in `meter`. If unspecified, inferred from `x`, `y`, `z`.
-    diameter : `Quantity`
-        The diameter in `meter`.
-    n : int, optional
-        Number of compartments (default 1).
-    type : str, optional
-        Type of segment, `soma`, 'axon' or 'dendrite'.
-    x : `Quantity`, optional
-        x position of end point in `meter` units.
-        If not specified, inferred from `length` with a random direction.
-    y : `Quantity`, optional
-        x position of end point in `meter` units.
-    z : `Quantity`, optional
-        x position of end point in `meter` units.
-    """
-
-    @check_units(length=meter, diameter=meter, n=1, x=meter, y=meter, z=meter)
-    def __init__(self, length=None, diameter=None, n=1, type=None, x=None,
-                 y=None, z=None):
-        """
-        Creates a cylinder.
-        n: number of compartments.
-        type : 'soma', 'axon' or 'dendrite'
-        x,y,z : end point (relative to origin of cylinder)
-        length is optional (and ignored) if x,y,z is specified
-        If x,y,z unspecified: random direction
-        """
-        Morphology.__init__(self, n=n)
-        if x is None:
-            theta = rand() * 2 * pi
-            phi = rand() * 2 * pi
-            x = length * sin(theta) * cos(phi)
-            y = length * sin(theta) * sin(phi)
-            z = length * cos(theta)
-        else:
-            if length is not None:
-                raise AttributeError(('Length and x-y-z coordinates cannot '
-                                      'be simultaneously specified'))
-            length = (sum(array((x, y, z)) ** 2)) ** .5  # * meter (not sure)
-        scale = arange(1, n + 1) * 1. / n
-        self.x, self.y, self.z = x * scale, y * scale, z * scale
-        self.length = ones(n) * length / n
-        self.diameter = ones(n) * diameter
-        self.area = ones(n) * pi * diameter * length / n
-        self.type = type
-        self.set_distance()
-
-
-class Soma(Morphology):  # or Sphere?
-    """
-    A spherical soma.
-
-    Parameters
-    ----------
-    diameter : `Quantity`, optional
-        Diameter of the sphere.
-    """
-
-    @check_units(diameter=meter)
-    def __init__(self, diameter=None):
-        Morphology.__init__(self, n=1)
-        self.diameter = ones(1) * diameter
-        self.area = ones(1) * pi * diameter ** 2
-        self.type = 'soma'
-
-
-if __name__ == '__main__':
-    from pylab import show
-
-    morpho = Morphology('mp_ma_40984_gc2.CNG.swc')  # retinal ganglion cell
-    print len(morpho), "compartments"
-    morpho.axon = None
-    morpho.plot()
-    # morpho=Cylinder(length=10*um,diameter=1*um,n=10)
-    #morpho.plot(simple=True)
-    morpho = Soma(diameter=10 * um)
-    morpho.dendrite = Cylinder(length=3 * um, diameter=1 * um, n=10)
-    morpho.dendrite.L = Cylinder(length=5 * um, diameter=1 * um, n=10)
-    morpho.dendrite.R = Cylinder(length=7 * um, diameter=1 * um, n=10)
-    morpho.dendrite.LL = Cylinder(length=3 * um, diameter=1 * um, n=10)
-    morpho.axon = Morphology(n=5)
-    morpho.axon.diameter = ones(5) * 1 * um
-    morpho.axon.length = [1 * um, 2 * um, 1 * um, 3 * um, 1 * um]
-    morpho.axon.set_coordinates()
-    morpho.axon.set_area()
-    morpho.plot(simple=True)
-    show()
+'''
+Neuronal morphology module.
+This module defines classes to load and build neuronal morphologies.
+'''
+from copy import copy as stdlib_copy
+import numbers
+
+from numpy.random import rand
+
+from brian2.numpy_ import *
+from brian2.units.allunits import meter
+from brian2.utils.logger import get_logger
+from brian2.units.stdunits import um
+from brian2.units.fundamentalunits import (have_same_dimensions, Quantity,
+                                           check_units)
+
+logger = get_logger(__name__)
+
+try:
+    from pylab import figure
+    from mpl_toolkits.mplot3d import Axes3D
+except ImportError:
+    logger.warn('matplotlib 0.99.1 is required for 3D plots', once=True)
+
+__all__ = ['Morphology', 'Cylinder', 'Soma']
+
+
+class MorphologyIndexWrapper(object):
+    '''
+    A simpler version of `~brian2.groups.group.IndexWrapper`, not allowing for
+    string indexing (`Morphology` is not a `Group`). It allows to use
+    ``morphology.indices[...]`` instead of ``morphology[...]._indices()``.
+    '''
+    def __init__(self, morphology):
+        self.morphology = morphology
+
+    def __getitem__(self, item):
+        if isinstance(item, basestring):
+            raise NotImplementedError(('Morphologies do not support string '
+                                       'indexing'))
+        return self.morphology._indices(item)
+
+
+class Morphology(object):
+    '''
+    Neuronal morphology (=tree of branches).
+
+    The data structure is a tree where each node is a segment consisting
+    of a number of connected compartments, each one defined by its geometrical properties
+    (length, area, diameter, position).
+
+    Parameters
+    ----------
+    filename : str, optional
+        The name of a swc file defining the morphology.
+        If not specified, makes a segment (if `n` is specified) or an empty morphology.
+    n : int, optional
+        Number of compartments.
+    '''
+
+    def __init__(self, filename=None, n=None):
+        self.children = []
+        self._namedkid = {}
+        self.iscompressed = False
+        self.indices = MorphologyIndexWrapper(self)
+        if filename is not None:
+            self.loadswc(filename)
+        elif n is not None:  # Creates a branch with n compartments
+            # The problem here is that these parameters should have some
+            # self-consistency
+            (self.x, self.y, self.z, self.diameter, self.length, self.area,
+             self.distance) = [zeros(n) * meter for _ in range(7)]
+
+    def set_distance(self):
+        '''
+        Sets the distance to the soma (or more generally start point of the
+        morphology)
+        '''
+        self.distance = cumsum(self.length)
+        for kid in self.children:
+            kid.set_distance()
+
+    def set_length(self):
+        '''
+        Sets the length of compartments according to their coordinates
+        '''
+        x = hstack((0 * um, self.x))
+        y = hstack((0 * um, self.y))
+        z = hstack((0 * um, self.z))
+        self.length = sum((x[1:] - x[:-1]) ** 2 +
+                          (y[1:] - y[:-1]) ** 2 +
+                          (z[1:] - z[:-1]) ** 2) ** .5
+        for kid in self.children:
+            kid.set_length()
+
+    def set_area(self):
+        '''
+        Sets the area of compartments according to diameter and length
+        (assuming cylinders)
+        '''
+        self.area = pi * self.diameter * self.length
+        for kid in self.children:
+            kid.set_area()
+
+    def set_coordinates(self):
+        '''
+        Sets the coordinates of compartments according to their lengths (taking
+        a random direction)
+        '''
+        l = cumsum(self.length)
+        theta = rand() * 2 * pi
+        phi = rand() * 2 * pi
+        self.x = l * sin(theta) * cos(phi)
+        self.y = l * sin(theta) * sin(phi)
+        self.z = l * cos(theta)
+        for kid in self.children:
+            kid.set_coordinates()
+
+    def loadswc(self, filename):
+        '''
+        Reads a SWC file containing a neuronal morphology.
+        Large database at http://neuromorpho.org/neuroMorpho        
+        Information below from http://www.mssm.edu/cnic/swc.html
+        
+        SWC File Format
+        
+        The format of an SWC file is fairly simple. It is a text file consisting of a header with various fields beginning with a # character, and a series of three dimensional points containing an index, radius, type, and connectivity information. The lines in the text file representing points have the following layout. 
+        n T x y z R P
+        n is an integer label that identifies the current point and increments by one from one line to the next.
+        T is an integer representing the type of neuronal segment, such as soma, axon, apical dendrite, etc. The standard accepted integer values are given below:
+        * 0 = undefined
+        * 1 = soma
+        * 2 = axon
+        * 3 = dendrite
+        * 4 = apical dendrite
+        * 5 = fork point
+        * 6 = end point
+        * 7 = custom
+
+        x, y, z gives the cartesian coordinates of each node.
+        R is the radius at that node.
+        P indicates the parent (the integer label) of the current point or -1 to indicate an origin (soma). 
+        '''
+        # 1) Create the list of segments, each segment has a list of children
+        lines = open(filename).read().splitlines()
+        segment = []  # list of segments
+        types = ['undefined', 'soma', 'axon', 'dendrite', 'apical', 'fork',
+                 'end', 'custom']
+        previousn = -1
+        for line in lines:
+            if line[0] != '#':  # comment
+                numbers = line.split()
+                n = int(numbers[0]) - 1
+                T = types[int(numbers[1])]
+                x = float(numbers[2]) * um
+                y = float(numbers[3]) * um
+                z = float(numbers[4]) * um
+                R = float(numbers[5]) * um
+                P = int(numbers[6]) - 1  # 0-based indexing
+                if (n != previousn + 1):
+                    raise ValueError, "Bad format in file " + filename
+                seg = dict(x=x, y=y, z=z, T=T, diameter=2 * R, parent=P,
+                           children=[])
+                location = (x, y, z)
+                if T == 'soma':
+                    seg['area'] = 4 * pi * R ** 2
+                    seg['length'] = 0 * um
+                else:  # dendrite
+                    locationP = (
+                    segment[P]['x'], segment[P]['y'], segment[P]['z'])
+                    seg['length'] = (sum((array(location) -
+                                          array(locationP)) ** 2)) ** .5 * meter
+                    seg['area'] = seg['length'] * 2 * pi * R
+                if P >= 0:
+                    segment[P]['children'].append(n)
+                segment.append(seg)
+                previousn = n
+        # We assume that the first segment is the root
+        self.create_from_segments(segment)
+
+    def create_from_segments(self, segments, origin=0):
+        """
+        Recursively create the morphology from a list of segments.
+        Each segments has attributes: x,y,z,diameter,area,length (vectors)
+        and children (list).
+        It also creates a dictionary of names (_namedkid).
+        """
+        n = origin
+        if segments[origin]['T'] != 'soma':  # if it's a soma, only one compartment
+            while (len(segments[n]['children']) == 1) and (
+                segments[n]['T'] != 'soma'):  # Go to the end of the branch
+                n += 1
+        # End of branch
+        branch = segments[origin:n + 1]
+        # Set attributes
+        self.diameter, self.length, self.area, self.x, self.y, self.z = \
+            zip(*[(seg['diameter'], seg['length'], seg['area'], seg['x'],
+                   seg['y'], seg['z']) for seg in branch])
+        (self.diameter, self.length, self.area,
+         self.x, self.y, self.z) = (array(self.diameter), array(self.length),
+                                    array(self.area), array(self.x),
+                                    array(self.y), array(self.z))
+        self.type = segments[n]['T']  # normally same type for all compartments
+                                     # in the branch
+        self.set_distance()
+        # Create children (list)
+        self.children = [Morphology().create_from_segments(segments, origin=c)
+                         for c in segments[n]['children']]
+        # Create dictionary of names (enumerates children from number 1)
+        for i, child in enumerate(self.children):
+            self._namedkid[str(i + 1)] = child
+            # Name the child if possible
+            if child.type in ['soma', 'axon', 'dendrite']:
+                if child.type in self._namedkid:
+                    self._namedkid[child.type] = None  # two children with the
+                                                       # same name: erase
+                                                       # (see next block)
+                else:
+                    self._namedkid[child.type] = child
+        # Erase useless names
+        for k in self._namedkid.keys():
+            if self._namedkid[k] is None:
+                del self._namedkid[k]
+        # If two kids, name them L (left) and R (right)
+        if len(self.children) == 2:
+            self._namedkid['L'] = self._namedkid['1']
+            self._namedkid['R'] = self._namedkid['2']
+        return self
+
+    def _branch(self):
+        '''
+        Returns the current branch without the children.
+        '''
+        morpho = stdlib_copy(self)
+        morpho.children = []
+        morpho._namedkid = {}
+        morpho.indices = MorphologyIndexWrapper(morpho)
+        return morpho
+
+    def _indices(self, item=None, index_var='_idx'):
+        '''
+        Returns compartment indices for the main branch, relative to the
+        original morphology.
+        '''
+        if index_var != '_idx':
+            raise AssertionError('Unexpected index %s' % index_var)
+        if not (item is None or item == slice(None)):
+            return self[item]._indices()
+        elif hasattr(self, '_origin'):
+            if len(self.x) == 1:
+                return self._origin  # single compartment
+            else:
+                return arange(self._origin, self._origin + len(self.x))
+        else:
+            raise AttributeError('Absolute compartment indexes do not exist '
+                                 'until the morphology is compressed '
+                                 '(by SpatialNeuron)')
+
+    def __getitem__(self, x):
+        """
+        Returns the subtree named x.
+        Ex.: ```neuron['axon']``` or ```neuron['11213']```
+        ```neuron[10*um:20*um]``` returns the subbranch from 10 um to 20 um.
+        ```neuron[10*um]``` returns one compartment.
+        ```neuron[5]``` returns compartment number 5.
+        """
+        if isinstance(x, slice):  # neuron[10*um:20*um] or neuron[1:3]
+            using_lengths = all([arg is None or have_same_dimensions(arg, meter)
+                                 for arg in [x.start, x.stop]])
+            using_ints = all([arg is None or int(arg) == float(arg)
+                                 for arg in [x.start, x.stop]])
+            if not (using_lengths or using_ints):
+                raise TypeError('Index slice has to use lengths or integers')
+
+            morpho = self._branch()
+            if using_lengths:
+                if x.step is not None:
+                    raise TypeError(('Cannot provide a step argument when '
+                                     'slicing with lengths'))
+                l = cumsum(array(morpho.length))  # coordinate on the branch
+                if x.start is None:
+                    i = 0
+                else:
+                    i = searchsorted(l, float(x.start))
+                if x.stop is None:
+                    j = len(l)
+                else:
+                    j = searchsorted(l, float(x.stop))
+            else:  # integers
+                i, j, step = x.indices(len(morpho))
+                if step != 1:
+                    raise TypeError('Can only slice a contiguous segment')
+        elif isinstance(x, Quantity) and have_same_dimensions(x, meter):  # neuron[10*um]
+            morpho = self._branch()
+            l = cumsum(array(morpho.length))
+            i = searchsorted(l, x)
+            j = i + 1
+        elif isinstance(x, numbers.Integral):  # int: returns one compartment
+            morpho = self._branch()
+            if x < 0:  # allows e.g. to use -1 to get the last compartment
+                x += len(morpho)
+            i = x
+            j = i + 1
+        elif x == 'main':
+            return self._branch()
+        elif isinstance(x, basestring):
+            x = str(x)  # convert int to string
+            if (len(x) > 1) and all([c in 'LR123456789' for c in
+                                     x]):  # binary string of the form LLLRLR or 1213 (or mixed)
+                return self._namedkid[x[0]][x[1:]]
+            elif x in self._namedkid:
+                return self._namedkid[x]
+            else:
+                raise AttributeError, "The subtree " + x + " does not exist"
+        else:
+            raise TypeError('Index of type %s not understood' % type(x))
+
+        # Return the sub-morphology
+        morpho.diameter = morpho.diameter[i:j]
+        morpho.length = morpho.length[i:j]
+        morpho.area = morpho.area[i:j]
+        morpho.x = morpho.x[i:j]
+        morpho.y = morpho.y[i:j]
+        morpho.z = morpho.z[i:j]
+        morpho.distance = morpho.distance[i:j]
+        if hasattr(morpho, '_origin'):
+            morpho._origin += i
+        return morpho
+
+    def __setitem__(self, x, kid):
+        """
+        Inserts the subtree and name it x.
+        Ex.: ``neuron['axon']`` or ``neuron['11213']``
+        If the tree already exists with another name, then it creates a synonym
+        for this tree.
+        The coordinates of the subtree are relative before function call,
+        and are absolute after function call.
+        """
+        x = str(x)  # convert int to string
+        if (len(x) > 1) and all([c in 'LR123456789' for c in x]):
+            # binary string of the form LLLRLR or 1213 (or mixed)
+            self._namedkid[x[0]][x[1:]] = kid
+        elif x in self._namedkid:
+            raise AttributeError, "The subtree " + x + " already exists"
+        elif x == 'main':
+            raise AttributeError, "The main branch cannot be changed"
+        else:
+            # Update coordinates
+            kid.x += self.x[-1]
+            kid.y += self.y[-1]
+            kid.z += self.z[-1]
+            kid.distance += self.distance[-1]
+            if kid not in self.children:
+                self.children.append(kid)
+                self._namedkid[str(len(self.children))] = kid  # numbered child
+            self._namedkid[x] = kid
+
+    def __delitem__(self, x):
+        """
+        Removes the subtree `x`.
+        """
+        x = str(x)  # convert int to string
+        if (len(x) > 1) and all([c in 'LR123456789' for c in x]):
+            # binary string of the form LLLRLR or 1213 (or mixed)
+            del self._namedkid[x[0]][x[1:]]
+        elif x in self._namedkid:
+            child = self._namedkid[x]
+            # Delete from name dictionary
+            for name, kid in self._namedkid.items():
+                if kid is child: del self._namedkid[name]
+            # Delete from list of children
+            for i, kid in enumerate(self.children):
+                if kid is child: del self.children[i]
+        else:
+            raise AttributeError('The subtree ' + x + ' does not exist')
+
+    def __getattr__(self, x):
+        """
+        Returns the subtree named `x`.
+        Ex.: ``axon=neuron.axon``
+        """
+        if x.startswith('_'):
+            return super(object, self).__getattr__(x)
+        else:
+            return self[x]
+
+    def __setattr__(self, x, kid):
+        """
+        Attach a subtree and name it `x`. If the subtree is ``None`` then the
+        subtree `x` is deleted.
+        Ex.: ``neuron.axon = Soma(diameter=10*um)``
+        Ex.: ``neuron.axon = None``
+        """
+        if isinstance(kid, Morphology):
+            if kid is None:
+                del self[x]
+            else:
+                self[x] = kid
+        else:  # If it is not a subtree, then it's a normal class attribute
+            object.__setattr__(self, x, kid)
+
+    def __len__(self):
+        """
+        Returns the total number of compartments.
+        """
+        return len(self.x) + sum(len(child) for child in self.children)
+
+    def compress(self, diameter=None, length=None, area=None, x=None, y=None,
+                 z=None, distance=None, origin=0):
+        """
+        Compresses the tree by changing the compartment vectors to views on
+        a matrix (or vectors). The morphology cannot be changed anymore but
+        all other functions should work normally.
+        Units are discarded in the process.
+        
+        origin : offset in the base matrix
+        """
+        self._origin = origin
+        n = len(self.x)
+        # Update values of vectors
+        diameter[:n] = self.diameter
+        length[:n] = self.length
+        area[:n] = self.area
+        x[:n] = self.x
+        y[:n] = self.y
+        z[:n] = self.z
+        distance[:n] = self.distance
+        # Attributes are now views on these vectors
+        self.diameter = diameter[:n]
+        self.length = length[:n]
+        self.area = area[:n]
+        self.x = x[:n]
+        self.y = y[:n]
+        self.z = z[:n]
+        self.distance = distance[:n]
+        for kid in self.children:
+            kid.compress(diameter=diameter[n:], length=length[n:],
+                         area=area[n:], x=x[n:], y=y[n:], z=z[n:],
+                         distance=distance[n:], origin=origin + n)
+            n += len(kid)
+        self.iscompressed = True
+
+    def plot(self, axes=None, simple=True, origin=None):
+        """
+        Plots the morphology in 3D. Units are um.
+
+        Parameters
+        ----------
+        axes : `Axes3D`
+            the figure axes (new figure if not given)
+        simple : bool, optional
+            if ``True``, the diameter of branches is ignored
+            (defaults to ``True``)
+        """
+        if axes is None:  # new figure
+            fig = figure()
+            axes = Axes3D(fig)
+        x, y, z, d = self.x / um, self.y / um, self.z / um, self.diameter / um
+        if origin is not None:
+            x0, y0, z0 = origin
+            x = hstack((x0, x))
+            y = hstack((y0, y))
+            z = hstack((z0, z))
+        if len(x) == 1:  # root with a single compartment: probably just the soma
+            axes.plot(x, y, z, "r.", linewidth=d[0])
+        else:
+            if simple:
+                axes.plot(x, y, z, "k")
+            else:  # linewidth reflects compartment diameter
+                for n in range(1, len(x)):
+                    axes.plot([x[n - 1], x[n]], [y[n - 1], y[n]],
+                              [z[n - 1], z[n]], 'k', linewidth=d[n - 1])
+        for c in self.children:
+            c.plot(origin=(x[-1], y[-1], z[-1]), axes=axes, simple=simple)
+
+
+class Cylinder(Morphology):
+    """
+    A cylinder.
+
+    Parameters
+    ----------
+    length : `Quantity`, optional
+        The total length in `meter`. If unspecified, inferred from `x`, `y`, `z`.
+    diameter : `Quantity`
+        The diameter in `meter`.
+    n : int, optional
+        Number of compartments (default 1).
+    type : str, optional
+        Type of segment, `soma`, 'axon' or 'dendrite'.
+    x : `Quantity`, optional
+        x position of end point in `meter` units.
+        If not specified, inferred from `length` with a random direction.
+    y : `Quantity`, optional
+        x position of end point in `meter` units.
+    z : `Quantity`, optional
+        x position of end point in `meter` units.
+    """
+
+    @check_units(length=meter, diameter=meter, n=1, x=meter, y=meter, z=meter)
+    def __init__(self, length=None, diameter=None, n=1, type=None, x=None,
+                 y=None, z=None):
+        """
+        Creates a cylinder.
+        n: number of compartments.
+        type : 'soma', 'axon' or 'dendrite'
+        x,y,z : end point (relative to origin of cylinder)
+        length is optional (and ignored) if x,y,z is specified
+        If x,y,z unspecified: random direction
+        """
+        Morphology.__init__(self, n=n)
+        if x is None:
+            theta = rand() * 2 * pi
+            phi = rand() * 2 * pi
+            x = length * sin(theta) * cos(phi)
+            y = length * sin(theta) * sin(phi)
+            z = length * cos(theta)
+        else:
+            if length is not None:
+                raise AttributeError(('Length and x-y-z coordinates cannot '
+                                      'be simultaneously specified'))
+            length = (sum(array((x, y, z)) ** 2)) ** .5  # * meter (not sure)
+        scale = arange(1, n + 1) * 1. / n
+        self.x, self.y, self.z = x * scale, y * scale, z * scale
+        self.length = ones(n) * length / n
+        self.diameter = ones(n) * diameter
+        self.area = ones(n) * pi * diameter * length / n
+        self.type = type
+        self.set_distance()
+
+
+class Soma(Morphology):  # or Sphere?
+    """
+    A spherical soma.
+
+    Parameters
+    ----------
+    diameter : `Quantity`, optional
+        Diameter of the sphere.
+    """
+
+    @check_units(diameter=meter)
+    def __init__(self, diameter=None):
+        Morphology.__init__(self, n=1)
+        self.diameter = ones(1) * diameter
+        self.area = ones(1) * pi * diameter ** 2
+        self.type = 'soma'
+
+
+if __name__ == '__main__':
+    from pylab import show
+
+    morpho = Morphology('mp_ma_40984_gc2.CNG.swc')  # retinal ganglion cell
+    print len(morpho), "compartments"
+    morpho.axon = None
+    morpho.plot()
+    # morpho=Cylinder(length=10*um,diameter=1*um,n=10)
+    #morpho.plot(simple=True)
+    morpho = Soma(diameter=10 * um)
+    morpho.dendrite = Cylinder(length=3 * um, diameter=1 * um, n=10)
+    morpho.dendrite.L = Cylinder(length=5 * um, diameter=1 * um, n=10)
+    morpho.dendrite.R = Cylinder(length=7 * um, diameter=1 * um, n=10)
+    morpho.dendrite.LL = Cylinder(length=3 * um, diameter=1 * um, n=10)
+    morpho.axon = Morphology(n=5)
+    morpho.axon.diameter = ones(5) * 1 * um
+    morpho.axon.length = [1 * um, 2 * um, 1 * um, 3 * um, 1 * um]
+    morpho.axon.set_coordinates()
+    morpho.axon.set_area()
+    morpho.plot(simple=True)
+    show()