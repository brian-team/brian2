--- conflicted
+++ resolved
@@ -294,7 +294,6 @@
             raise IndexError('Illegal start/end values for subgroup, %d>=%d' %
                              (start, stop))
 
-        # Returns a Subgroup, not a SpatialSubgroup, because it has no children
         return Subgroup(neuron, start, stop)
 
 
@@ -347,44 +346,6 @@
                             order=order,
                             name=group.name + '_spatialstateupdater*',
                             check_units=False)
-<<<<<<< HEAD
-        self.abstract_code = '''
-        _gtot = gtot__private
-        _I0 = I0__private
-        '''
-=======
-        N = len(self.group)
-        self.ab_star = zeros((3, N))
-        self.ab_plus = zeros((3, N))
-        self.ab_minus = zeros((3, N))
-        self.b_plus = zeros(N)
-        self.b_minus = zeros(N)
-        self.v_star = zeros(N)
-        self.u_plus = zeros(N)
-        self.u_minus = zeros(N)
-        self.variables = Variables(self)
-        # These 5 variables are constant after prepare()
-        self.variables.add_array('ab_star', Unit(1), 3 * N,
-                                 values=self.ab_star.flatten(),
-                                 dtype=self.ab_star.dtype)
-        self.variables.add_array('ab_plus', Unit(1), 3 * N,
-                                 values=self.ab_plus.flatten(),
-                                 dtype=self.ab_plus.dtype)
-        self.variables.add_array('ab_minus', Unit(1), 3 * N,
-                                 values=self.ab_minus.flatten(),
-                                 dtype=self.ab_minus.dtype)
-        self.variables.add_array('b_plus', Unit(1), N, values=self.b_plus,
-                                 dtype=self.b_plus.dtype)
-        self.variables.add_array('b_minus', Unit(1), N, values=self.b_minus,
-                                 dtype=self.b_minus.dtype)
-        # These 3 variables change every time step
-        self.variables.add_array('v_star', Unit(1), N, values=self.v_star,
-                                 dtype=self.v_star.dtype)
-        self.variables.add_array('u_plus', Unit(1), N, values=self.u_plus,
-                                 dtype=self.u_plus.dtype)
-        self.variables.add_array('u_minus', Unit(1), N, values=self.u_minus,
-                                 dtype=self.u_minus.dtype)
->>>>>>> e5dad662
 
     def before_run(self, run_namespace=None, level=0):
         if not self._isprepared:  # this is done only once even if there are multiple runs
