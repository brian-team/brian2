import numbers
from collections.abc import Sequence

import numpy as np

from brian2.core.base import weakproxy_with_fallback
from brian2.core.spikesource import SpikeSource
from brian2.core.variables import Variables
from brian2.utils.logger import get_logger

from .group import Group, Indexing

__all__ = ['Subgroup']

logger = get_logger(__name__)


def to_start_stop_or_index(item, group, level=0):
    '''
    Helper function to transform a single number, a slice or an array of
    indices to a start and stop value (if possible), or to an index of positive
    indices (interpreting negative indices correctly). This is used to allow for
    some flexibility in the syntax of specifying subgroups in `.NeuronGroup`
    and `.SpatialNeuron`.

    Parameters
    ----------
    item : slice, int, str, or sequence
        The slice, index, or sequence of indices to use, or a boolean string
        expression that can be evaluated in the context of the group.
    group : `Group`
        The group providing the context for the interpretation.
    Returns
    -------
    start : int or None
        The start value of the slice.
    stop : int or None
        The stop value of the slice.
    indices : `np.ndarray` or None
        The indices.

    Examples
    --------
    >>> from brian2.groups.neurongroup import NeuronGroup, to_start_stop_or_index
    >>> group = NeuronGroup(10, '')
    >>> to_start_stop_or_index(slice(3, 6), group)
    (3, 6, None)
    >>> to_start_stop_or_index(slice(3, None), group)
    (3, 10, None)
    >>> to_start_stop_or_index(5, group)
    (5, 6, None)
    >>> to_start_stop_or_index(slice(None, None, 2), group)  # doctest: +ELLIPSIS
    (None, None, array([0, 2, 4, 6, 8]...))
    >>> to_start_stop_or_index([3, 4, 5], group)
    (3, 6, None)
    >>> to_start_stop_or_index([3, 5, 7], group)  # doctest: +ELLIPSIS
    (None, None, array([3, 5, 7]...))
    >>> to_start_stop_or_index([-3, -2, -1], group)
    (7, 10, None)
    '''
    start = stop = None
    indices = group.indices.get_item(item, level=level+1)
    # For convenience, allow subgroups with a single value instead of x:x+1 slice
    if indices.shape == ():
        indices = np.array([indices])

    if not np.all(indices[:-1] <= indices[1:]):
        raise TypeError('Subgroups can only be created from ordered indices.')
    if not len(indices) > 0:
        raise IndexError('Cannot create an empty subgroup')

    if np.all(np.diff(indices) == 1):
        start = int(indices[0])
        stop = int(indices[-1]) + 1
        indices = None

    return start, stop, indices


class Subgroup(Group, SpikeSource):
    """
    Subgroup of any `Group`
    
    Parameters
    ----------
    source : SpikeSource
        The source object to subgroup.
    start, stop : int, optional
        Select only spikes with indices from ``start`` to ``stop-1``. Cannot
        be specified at the same time as ``indices``.
    indices : `np.ndarray`, optional
        The indices of the subgroup. Note that subgroups with non-contiguous
        indices cannot be used everywhere. Cannot be specified at the same time
        as ``start`` and ``stop``.
    name : str, optional
        A unique name for the group, or use ``source.name+'_subgroup_0'``, etc.
<<<<<<< HEAD
    '''
    def __init__(self, source, start=None, stop=None, indices=None, name=None):
        if start is stop is indices is None:
            raise TypeError('Need to specify either start and stop or indices.')
        if start != stop and (start is None or stop is None):
            raise TypeError('start and stop have to be specified together.')
        if indices is not None and (start is not None):
            raise TypeError('Cannot specify both sub_indices and start and '
                            'stop.')
        if start is not None:
            self.contiguous = True
        else:
            self.contiguous = False
            if not len(indices):
                raise IndexError('Cannot create an empty subgroup.')
            max_index = np.max(indices)
            if max_index >= len(source):
                raise IndexError('Index {} cannot be >= the size of the group '
                                 '({})'.format(max_index, len(source)))
            if len(indices) != len(np.unique(indices)):
                raise IndexError('sub_indices cannot contain repeated values.')

=======
    """
    def __init__(self, source, start, stop, name=None):
        # A Subgroup should never be constructed from another Subgroup
        # Instead, use Subgroup(source.source,
        #                       start + source.start, stop + source.start)
        assert not isinstance(source, Subgroup)
>>>>>>> 87102cca
        self.source = weakproxy_with_fallback(source)

        # Store a reference to the source's equations (if any)
        self.equations = None
        if hasattr(self.source, 'equations'):
            self.equations = weakproxy_with_fallback(self.source.equations)

        if name is None:
            name = f"{source.name}_subgroup*"
        # We want to update the spikes attribute after it has been updated
        # by the parent, we do this in slot 'thresholds' with an order
        # one higher than the parent order to ensure it takes place after the
        # parent threshold operation
        Group.__init__(self,
                       clock=source._clock,
                       when='thresholds',
                       order=source.order+1, name=name)
        if self.contiguous:
            self._N = stop-start
        else:
            self._N = len(indices)
        self.start = start
        self.stop = stop
        self.sub_indices = indices

        self.events = self.source.events

        # All the variables have to go via the _sub_idx to refer to the
        # appropriate values in the source group
        self.variables = Variables(self, default_index='_sub_idx')

        # overwrite the meaning of N and i
        if self.contiguous and self.start > 0:
            self.variables.add_constant('_offset', value=self.start)
            self.variables.add_reference('_source_i', source, 'i')
            self.variables.add_subexpression('i',
                                             dtype=source.variables['i'].dtype,
                                             expr='_source_i - _offset',
                                             index='_idx')
        elif self.contiguous:
            # no need to calculate anything if this is a subgroup starting at 0
            self.variables.add_reference('i', source)
        else:
            # We need an array to invert the indexing, i.e. an array where you
            # can use the sub_indices and get back 0, 1, 2, ...
            inv_idx = np.zeros(np.max(indices) + 1)
            inv_idx[indices] = np.arange(len(indices))
            self.variables.add_array('i', size=len(inv_idx),
                                     dtype=source.variables['i'].dtype,
                                     values=inv_idx, constant=True,
                                     read_only=True, unique=True)

        self.variables.add_constant('N', value=self._N)
        self.variables.add_constant('_source_N', value=len(source))
        # add references for all variables in the original group
        self.variables.add_references(source, list(source.variables.keys()))

        # Only the variable _sub_idx itself is stored in the subgroup
        # and needs the normal index for this group
        if self.contiguous:
            self.variables.add_arange('_sub_idx', size=self._N, start=self.start,
                                      index='_idx')
        else:
            self.variables.add_array('_sub_idx', size=self._N,
                                     dtype=np.int32, values=indices,
                                     index='_idx', constant=True,
                                     read_only=True, unique=True)

        # special indexing for subgroups
        self._indices = Indexing(self, self.variables['_sub_idx'])

        # Deal with special sub_indices
        for key, value in self.source.variables.indices.items():
            if value == '0':
                self.variables.indices[key] = '0'
            elif value == '_idx':
                continue  # nothing to do, already uses _sub_idx correctly
            else:
<<<<<<< HEAD
                raise ValueError(('Do not know how to deal with variable %s '
                                  'using index %s in a subgroup') % (key,
                                                                      value))
=======
                raise ValueError(f"Do not know how to deal with variable '{key}' "
                                 f"using index '{value}' in a subgroup.")
>>>>>>> 87102cca

        self.namespace = self.source.namespace
        self.codeobj_class = self.source.codeobj_class

        self._enable_group_attributes()

    spikes = property(lambda self: self.source.spikes)

    def __getitem__(self, item):
<<<<<<< HEAD
        start, stop, indices = to_start_stop_or_index(item, self, level=1)
        return Subgroup(self.source, start, stop, indices)

    def __repr__(self):
        if self.contiguous:
            description = '<{classname} {name} of {source} from {start} to {end}>'
            str_indices = None
        else:
            description = '<{classname} {name} of {source} with indices {indices}>'
            str_indices = np.array2string(self.sub_indices, threshold=10, separator=', ')
        return description.format(classname=self.__class__.__name__,
                                  name=repr(self.name),
                                  source=repr(self.source.name),
                                  start=self.start,
                                  indices=str_indices,
                                  end=self.stop)
=======
        if not isinstance(item, slice):
            raise TypeError("Subgroups can only be constructed using slicing syntax")
        start, stop, step = item.indices(self._N)
        if step != 1:
            raise IndexError("Subgroups have to be contiguous")
        if start >= stop:
            raise IndexError(
                f"Illegal start/end values for subgroup, {int(start)}>={int(stop)}")
        return Subgroup(self.source, self.start + start, self.start + stop)

    def __repr__(self):
        classname = self.__class__.__name__
        return (f"<{classname} {self.name!r} of {self.source.name!r} "
                f"from {self.start} to {self.stop}>")
>>>>>>> 87102cca
<|MERGE_RESOLUTION|>--- conflicted
+++ resolved
@@ -94,16 +94,15 @@
         as ``start`` and ``stop``.
     name : str, optional
         A unique name for the group, or use ``source.name+'_subgroup_0'``, etc.
-<<<<<<< HEAD
-    '''
+    """
     def __init__(self, source, start=None, stop=None, indices=None, name=None):
         if start is stop is indices is None:
             raise TypeError('Need to specify either start and stop or indices.')
         if start != stop and (start is None or stop is None):
             raise TypeError('start and stop have to be specified together.')
         if indices is not None and (start is not None):
-            raise TypeError('Cannot specify both sub_indices and start and '
-                            'stop.')
+            raise TypeError('Cannot specify both indices and start and '
+                             'stop.')
         if start is not None:
             self.contiguous = True
         else:
@@ -113,18 +112,14 @@
             max_index = np.max(indices)
             if max_index >= len(source):
                 raise IndexError('Index {} cannot be >= the size of the group '
-                                 '({})'.format(max_index, len(source)))
+                                '({})'.format(max_index, len(source)))
             if len(indices) != len(np.unique(indices)):
-                raise IndexError('sub_indices cannot contain repeated values.')
-
-=======
-    """
-    def __init__(self, source, start, stop, name=None):
+                raise IndexError('indices cannot contain repeated values.')
+
         # A Subgroup should never be constructed from another Subgroup
         # Instead, use Subgroup(source.source,
         #                       start + source.start, stop + source.start)
         assert not isinstance(source, Subgroup)
->>>>>>> 87102cca
         self.source = weakproxy_with_fallback(source)
 
         # Store a reference to the source's equations (if any)
@@ -169,7 +164,7 @@
             self.variables.add_reference('i', source)
         else:
             # We need an array to invert the indexing, i.e. an array where you
-            # can use the sub_indices and get back 0, 1, 2, ...
+            # can use the indices and get back 0, 1, 2, ...
             inv_idx = np.zeros(np.max(indices) + 1)
             inv_idx[indices] = np.arange(len(indices))
             self.variables.add_array('i', size=len(inv_idx),
@@ -203,14 +198,8 @@
             elif value == '_idx':
                 continue  # nothing to do, already uses _sub_idx correctly
             else:
-<<<<<<< HEAD
-                raise ValueError(('Do not know how to deal with variable %s '
-                                  'using index %s in a subgroup') % (key,
-                                                                      value))
-=======
                 raise ValueError(f"Do not know how to deal with variable '{key}' "
                                  f"using index '{value}' in a subgroup.")
->>>>>>> 87102cca
 
         self.namespace = self.source.namespace
         self.codeobj_class = self.source.codeobj_class
@@ -220,7 +209,6 @@
     spikes = property(lambda self: self.source.spikes)
 
     def __getitem__(self, item):
-<<<<<<< HEAD
         start, stop, indices = to_start_stop_or_index(item, self, level=1)
         return Subgroup(self.source, start, stop, indices)
 
@@ -236,20 +224,4 @@
                                   source=repr(self.source.name),
                                   start=self.start,
                                   indices=str_indices,
-                                  end=self.stop)
-=======
-        if not isinstance(item, slice):
-            raise TypeError("Subgroups can only be constructed using slicing syntax")
-        start, stop, step = item.indices(self._N)
-        if step != 1:
-            raise IndexError("Subgroups have to be contiguous")
-        if start >= stop:
-            raise IndexError(
-                f"Illegal start/end values for subgroup, {int(start)}>={int(stop)}")
-        return Subgroup(self.source, self.start + start, self.start + stop)
-
-    def __repr__(self):
-        classname = self.__class__.__name__
-        return (f"<{classname} {self.name!r} of {self.source.name!r} "
-                f"from {self.start} to {self.stop}>")
->>>>>>> 87102cca
+                                  end=self.stop)