"""
Module providing the `Synapses` class and related helper classes/functions.
"""
import functools
import numbers
import re
import weakref
from collections import defaultdict
from collections.abc import Mapping, MutableMapping, Sequence

import numpy as np

from brian2.codegen.codeobject import create_runner_codeobj
from brian2.codegen.translation import get_identifiers_recursively
from brian2.core.base import device_override, weakproxy_with_fallback
from brian2.core.namespace import get_local_namespace
from brian2.core.spikesource import SpikeSource
from brian2.core.variables import DynamicArrayVariable, Variables
from brian2.devices.device import get_device
<<<<<<< HEAD
from brian2.equations.equations import (Equations,
                                        DIFFERENTIAL_EQUATION, SUBEXPRESSION,
                                        PARAMETER,
                                        check_subexpressions, EquationError)
from brian2.groups.group import Group, CodeRunner, get_dtype
from brian2.groups.subgroup import Subgroup
from brian2.groups.neurongroup import (extract_constant_subexpressions,
                                       SubexpressionUpdater,
                                       check_identifier_pre_post)
from brian2.parsing.expressions import is_boolean_expression, parse_expression_dimensions
from brian2.stateupdaters.base import (StateUpdateMethod,
                                       UnsupportedEquationsException)
from brian2.stateupdaters.exact import linear, independent
from brian2.units.fundamentalunits import (Quantity, DIMENSIONLESS, DimensionMismatchError,
                                           fail_for_dimension_mismatch)
=======
from brian2.equations.equations import (
    DIFFERENTIAL_EQUATION,
    PARAMETER,
    SUBEXPRESSION,
    EquationError,
    Equations,
    check_subexpressions,
)
from brian2.groups.group import CodeRunner, Group, get_dtype
from brian2.groups.neurongroup import (
    SubexpressionUpdater,
    check_identifier_pre_post,
    extract_constant_subexpressions,
)
from brian2.parsing.bast import brian_ast
from brian2.parsing.expressions import (
    is_boolean_expression,
    parse_expression_dimensions,
)
from brian2.parsing.rendering import NodeRenderer
from brian2.stateupdaters.base import StateUpdateMethod, UnsupportedEquationsException
from brian2.stateupdaters.exact import independent, linear
from brian2.synapses.parse_synaptic_generator_syntax import parse_synapse_generator
>>>>>>> 761c9c04
from brian2.units.allunits import second
from brian2.units.fundamentalunits import (
    DIMENSIONLESS,
    DimensionMismatchError,
    Quantity,
    fail_for_dimension_mismatch,
)
from brian2.utils.arrays import calc_repeats
from brian2.utils.logger import get_logger
from brian2.utils.stringtools import get_identifiers, word_substitute

MAX_SYNAPSES = 2147483647

__all__ = ["Synapses"]

logger = get_logger(__name__)


class StateUpdater(CodeRunner):
    """
    The `CodeRunner` that updates the state variables of a `Synapses`
    at every timestep.
    """

    def __init__(self, group, method, clock, order, method_options=None):
        self.method_choice = method
        self.method_options = method_options
        CodeRunner.__init__(
            self,
            group,
            "stateupdate",
            clock=clock,
            when="groups",
            order=order,
            name=group.name + "_stateupdater",
            check_units=False,
            generate_empty_code=False,
        )

    def update_abstract_code(self, run_namespace):
        if len(self.group.equations) > 0:
            # Resolve variables in the equations to correctly perform checks
            # for repeated stateful functions (e.g. rand() calls)
            names = self.group.equations.names
            external_names = self.group.equations.identifiers | {"dt"}

            variables = self.group.resolve_all(
                names | external_names,
                run_namespace,
                # we don't need to raise any warnings
                # for the user here, warnings will
                # be raised in create_runner_codeobj
                user_identifiers=set(),
            )
            stateupdate_output = StateUpdateMethod.apply_stateupdater(
                self.group.equations,
                variables,
                self.method_choice,
                method_options=self.method_options,
                group_name=self.group.name,
            )
            if isinstance(stateupdate_output, str):
                self.abstract_code = stateupdate_output
            else:
                # Note that the reason to send self along with this method is so the StateUpdater
                # can be modified! i.e. in GSL StateUpdateMethod a custom CodeObject gets added
                # to the StateUpdater together with some auxiliary information
                self.abstract_code = stateupdate_output(self)
        else:
            self.abstract_code = ""


class SummedVariableUpdater(CodeRunner):
    """
    The `CodeRunner` that updates a value in the target group with the
    sum over values in the `Synapses` object.
    """

    def __init__(
        self, expression, target_varname, synapses, target, target_size_name, index_var
    ):
        # Handling sumped variables using the standard mechanisms is not
        # possible, we therefore also directly give the names of the arrays
        # to the template.

        code = f"""
        _synaptic_var = {expression}
        """
        self.target_varname = target_varname
        self.expression = expression
        self.target_var = synapses.variables[target_varname]
        self.target = target
        template_kwds = {
            "_target_var": self.target_var,
            "_target_size_name": target_size_name,
            "_index_var": synapses.variables[index_var],
            "_target_start": getattr(target, "start", 0),
            "_target_stop": getattr(target, "stop", -1),
        }

        CodeRunner.__init__(
            self,
            group=synapses,
            template="summed_variable",
            code=code,
            needed_variables=[target_varname, target_size_name, index_var],
            # We want to update the summed variable before
            # the target group gets updated
            clock=target.clock,
            when="groups",
            order=target.order - 1,
            name=synapses.name + "_summed_variable_" + target_varname,
            template_kwds=template_kwds,
        )

    def before_run(self, run_namespace):
        variables = self.group.resolve_all(self.expression.identifiers, run_namespace)
        rhs_unit = parse_expression_dimensions(self.expression.code, variables)
        fail_for_dimension_mismatch(
            self.target_var,
            # Using a quantity instead of dimensions
            # here makes fail_for_dimension_mismatch
            # state the dimensions as part of the error
            # message
            Quantity(1, dim=rhs_unit),
            "The target variable "
            f"'{self.target_varname}' does not have "
            "the same dimensions as the right-hand "
            f"side expression '{self.expression}'.",
        )
        super(SummedVariableUpdater, self).before_run(run_namespace)


class SynapticPathway(CodeRunner, Group):
    """
    The `CodeRunner` that applies the pre/post statement(s) to the state
    variables of synapses where the pre-/postsynaptic group spiked in this
    time step.

    Parameters
    ----------

    synapses : `Synapses`
        Reference to the main `Synapses` object
    prepost : {'pre', 'post'}
        Whether this object should react to pre- or postsynaptic spikes
    objname : str, optional
        The name to use for the object, will be appendend to the name of
        `synapses` to create a name in the sense of `Nameable`. If ``None``
        is provided (the default), ``prepost`` will be used.
    delay : `Quantity`, optional
        A scalar delay (same delay for all synapses) for this pathway. If
        not given, delays are expected to vary between synapses.
    """

    def __init__(
        self, synapses, code, prepost, objname=None, delay=None, event="spike"
    ):
        self.code = code
        self.prepost = prepost
        self.event = event
        if prepost == "pre":
            self.source = synapses.source
            self.target = synapses.target
            self.synapse_sources = synapses.variables["_synaptic_pre"]
            self.synapse_targets = synapses.variables["_synaptic_post"]
            order = -1
        elif prepost == "post":
            self.source = synapses.target
            self.target = synapses.source
            self.synapse_sources = synapses.variables["_synaptic_post"]
            self.synapse_targets = synapses.variables["_synaptic_pre"]
            order = 1
        else:
            raise ValueError("prepost argument has to be either 'pre' or 'post'")
        self.synapses = weakref.proxy(synapses)
        # Allow to use the same indexing of the delay variable  as in the parent
        # Synapses object (e.g. 2d indexing with pre- and post-synaptic indices)
        self._indices = self.synapses._indices

        if objname is None:
            objname = prepost

        CodeRunner.__init__(
            self,
            synapses,
            "synapses",
            code=code,
            clock=self.source.clock,
            when="synapses",
            order=order,
            name=synapses.name + "_" + objname,
            template_kwds={"pathway": self},
        )

        self._pushspikes_codeobj = None

        self.spikes_start = self.source.start
        self.spikes_stop = self.source.stop
        self.eventspace_name = f"_{event}space"
        self.eventspace = None  # will be set in before_run
        # Setting the Synapses object instead of "self" as an owner makes
        # indexing conflicts disappear (e.g. with synapses connecting subgroups)
        self.variables = Variables(synapses)
        self.variables.add_reference(self.eventspace_name, self.source)
        self.variables.add_reference("N", synapses)
        if prepost == "pre":
            self.variables.add_reference("_n_sources", synapses, "N_pre")
            self.variables.add_reference("_n_targets", synapses, "N_post")
            self.variables.add_reference("_source_dt", synapses.source, "dt")
        else:
            self.variables.add_reference("_n_sources", synapses, "N_post")
            self.variables.add_reference("_n_targets", synapses, "N_pre")
            self.variables.add_reference("_source_dt", synapses.target, "dt")
        if delay is None:  # variable delays
            if getattr(synapses, "N", None) is not None:
                n_synapses = synapses.N
            else:
                n_synapses = 0
            self.variables.add_dynamic_array(
                "delay", dimensions=second.dim, size=n_synapses, constant=True
            )
            # Register the object with the `SynapticIndex` object so it gets
            # automatically resized
            synapses.register_variable(self.variables["delay"])
        else:
            if not isinstance(delay, Quantity):
                raise TypeError(
                    f"Cannot set the delay for pathway '{objname}': "
                    f"expected a quantity, got {type(delay)} instead."
                )
            if delay.size != 1:
                raise TypeError(
                    f"Cannot set the delay for pathway '{objname}': "
                    "expected a scalar quantity, got a "
                    f"quantity with shape {delay.shape!s} instead."
                )
            fail_for_dimension_mismatch(
                delay,
                second,
                "Delay has to be specified in units of seconds but got {value}",
                value=delay,
            )
            # We use a "dynamic" array of constant size here because it makes
            # the generated code easier, we don't need to deal with a different
            # type for scalar and variable delays
            self.variables.add_dynamic_array(
                "delay", dimensions=second.dim, size=1, constant=True, scalar=True
            )
            # Since this array does not grow with the number of synapses, we
            # have to resize it ourselves
            self.variables["delay"].resize(1)
            self.variables["delay"].set_value(delay)

        self._delays = self.variables["delay"]

        # Re-extract the last part of the name from the full name
        self.objname = self.name[len(synapses.name) + 1 :]

        #: The `CodeObject` initalising the `SpikeQueue` at the begin of a run
        self._initialise_queue_codeobj = None

        self.namespace = synapses.namespace

        # Allow the use of string expressions referring to synaptic (including
        # pre-/post-synaptic) variables
        # Only include non-private variables (and their indices)
        synaptic_vars = {
            varname
            for varname in list(synapses.variables)
            if not varname.startswith("_")
        }
        synaptic_idcs = {
            varname: synapses.variables.indices[varname] for varname in synaptic_vars
        }
        synaptic_vars |= {
            index_name
            for index_name in synaptic_idcs.values()
            if index_name not in ["_idx", "0"]
        }
        self.variables.add_references(synapses, synaptic_vars)
        self.variables.indices.update(synaptic_idcs)

        #: The `SpikeQueue`
        self.queue = get_device().spike_queue(self.source.start, self.source.stop)
        self.variables.add_object("_queue", self.queue)

        self._enable_group_attributes()

    def check_variable_write(self, variable):
        # Forward the check to the `Synapses` object (raises an error if no
        # synapse has been created yet)
        self.synapses.check_variable_write(variable)

    @device_override("synaptic_pathway_update_abstract_code")
    def update_abstract_code(self, run_namespace=None, level=0):
        if self.synapses.event_driven is not None:
            event_driven_eqs = self.synapses.event_driven
            try:
                event_driven_update = linear(event_driven_eqs, self.group.variables)
            except UnsupportedEquationsException:
                err = (
                    "Cannot solve the differential equations as "
                    "event-driven. Use (clock-driven) instead."
                )
                raise UnsupportedEquationsException(err)

            # TODO: Any way to do this more elegantly?
            event_driven_update = re.sub(
                r"\bdt\b", "(t - lastupdate)", event_driven_update
            )

            self.abstract_code = event_driven_update + "\n"
        else:
            self.abstract_code = ""

        self.abstract_code += self.code + "\n"
        if self.synapses.event_driven is not None:
            self.abstract_code += "lastupdate = t\n"

    @device_override("synaptic_pathway_before_run")
    def before_run(self, run_namespace):
        super(SynapticPathway, self).before_run(run_namespace)

    def create_code_objects(self, run_namespace):
        if self._pushspikes_codeobj is None:
            # Since this now works for general events not only spikes, we have to
            # pass the information about which variable to use to the template,
            # it can not longer simply refer to "_spikespace"
            # Strictly speaking this is only true for the standalone mode at the
            # moment, since in runtime, all the template does is to call
            # SynapticPathway.push_spike
            eventspace_name = f"_{self.event}space"
            template_kwds = {
                "eventspace_variable": self.source.variables[eventspace_name]
            }
            needed_variables = [eventspace_name]
            self._pushspikes_codeobj = create_runner_codeobj(
                self,
                "",  # no code
                "synapses_push_spikes",
                name=self.name + "_push_spikes",
                check_units=False,
                additional_variables=self.variables,
                needed_variables=needed_variables,
                template_kwds=template_kwds,
                run_namespace=run_namespace,
            )
        self.code_objects[:] = [
            weakref.proxy(self._pushspikes_codeobj),
            weakref.proxy(self.create_default_code_object(run_namespace)),
        ]

    def initialise_queue(self):
        self.eventspace = self.source.variables[self.eventspace_name].get_value()
        n_synapses = len(self.synapses)
        if n_synapses == 0 and not self.synapses._connect_called:
            raise TypeError(
                "Synapses object '%s' does not do anything, since "
                "it has not created synapses with 'connect'. "
                "Set its active attribute to False if you "
                "intend to do only do this for a subsequent"
                " run."
                % self.synapses.name
            )

        # Update the dt (might have changed between runs)
        self.queue.prepare(
            self._delays.get_value(),
            self.source.clock.dt_,
            self.synapse_sources.get_value(),
        )

        if (
            len({self.source.clock.dt_, self.synapses.clock.dt_, self.target.clock.dt_})
            > 1
        ):
            logger.warn(
                f"Note that the synaptic pathway '{self.name}' will run on the "
                f"clock of the group '{self.source.name}' using a dt of "
                f"{self.source.clock.dt}. Either the Synapses object "
                f"'{self.synapses.name}' or the target '{self.target.name}' "
                "(or both) are using a different dt. This might lead to "
                "unexpected results. In particular, all delays will be "
                f"rounded to multiples of {self.source.clock.dt}. If in "
                f"doubt, try to ensure that '{self.source.name}', "
                f"'{self.synapses.name}', and '{self.target.name}' use the "
                "same dt.",
                "synapses_dt_mismatch",
                once=True,
            )

    def _full_state(self):
        state = super(SynapticPathway, self)._full_state()
        if self.queue is not None:
            state["_spikequeue"] = self.queue._full_state()
        else:
            state["_spikequeue"] = None
        return state

    def _restore_from_full_state(self, state):
        # We have to handle the SpikeQueue separately from the other state
        # variables, so remove it from the state dictionary so that it does not
        # get treated as a state variable by the standard mechanism in
        # `VariableOwner`
        queue_state = state.pop("_spikequeue")
        super(SynapticPathway, self)._restore_from_full_state(state)
        if self.queue is None:
            self.queue = get_device().spike_queue(self.source.start, self.source.stop)
        self.queue._restore_from_full_state(queue_state)
        # Put the spike queue state back for future restore calls
        state["_spikequeue"] = queue_state

    def push_spikes(self):
        # Push new events (e.g. spikes) into the queue
        events = self.eventspace[: self.eventspace[len(self.eventspace) - 1]]

        if len(events):
            self.queue.push(events)


def slice_to_test(x):
    """
    Returns a testing function corresponding to whether an index is in slice x.
    x can also be an int.
    """
    try:
        x = int(x)
        return lambda y: (y == x)
    except TypeError:
        pass

    if isinstance(x, slice):
        if isinstance(x, slice) and x == slice(None):
            # No need for testing
            return lambda y: np.repeat(True, len(y))
        start, stop, step = x.start, x.stop, x.step

        if start is None:
            # No need to test for >= start
            if step is None:
                # Only have a stop value
                return lambda y: (y < stop)
            else:
                # Stop and step
                return lambda y: (y < stop) & ((y % step) == 0)
        else:
            # We need to test for >= start
            if step is None:
                if stop is None:
                    # Only a start value
                    return lambda y: (y >= start)
                else:
                    # Start and stop
                    return lambda y: (y >= start) & (y < stop)
            else:
                if stop is None:
                    # Start and step value
                    return lambda y: (y >= start) & ((y - start) % step == 0)
                else:
                    # Start, step and stop
                    return (
                        lambda y: (y >= start) & ((y - start) % step == 0) & (y < stop)
                    )
    else:
        raise TypeError(f"Expected int or slice, got {type(x)} instead")


def find_synapses(index, synaptic_neuron):
    try:
        index = int(index)
    except TypeError:
        pass

    if isinstance(index, (int, slice)):
        test = slice_to_test(index)
        found = test(synaptic_neuron)
        synapses = np.flatnonzero(found)
    else:
        synapses = []
        for neuron in index:
            targets = np.flatnonzero(synaptic_neuron == neuron)
            synapses.extend(targets)
        synapses = np.array(synapses, dtype=np.int32)

    return synapses


class SynapticSubgroup(object):
    """
    A simple subgroup of `Synapses` that can be used for indexing.

    Parameters
    ----------
    indices : `ndarray` of int
        The synaptic indices represented by this subgroup.
    synaptic_pre : `DynamicArrayVariable`
        References to all pre-synaptic indices. Only used to throw an error
        when new synapses where added after creating this object.
    """

    def __init__(self, synapses, indices):
        self.synapses = weakproxy_with_fallback(synapses)
        self._stored_indices = indices
        self._synaptic_pre = synapses.variables["_synaptic_pre"]
        self._source_N = self._synaptic_pre.size  # total number of synapses

    def _indices(self, index_var="_idx"):
        if index_var != "_idx":
            raise AssertionError(f"Did not expect index {index_var} here.")
        if len(self._synaptic_pre.get_value()) != self._source_N:
            raise RuntimeError(
                "Synapses have been added/removed since this "
                "synaptic subgroup has been created"
            )
        return self._stored_indices

    def __len__(self):
        return len(self._stored_indices)

    def __repr__(self):
        return (
            f"<{self.__class__.__name__}, storing {len(self._stored_indices):d} "
            f"indices of {self.synapses.name}>"
        )


class SynapticIndexing(object):
    def __init__(self, synapses):
        self.synapses = weakref.proxy(synapses)
        self.source = weakproxy_with_fallback(self.synapses.source)
        self.target = weakproxy_with_fallback(self.synapses.target)
        self.synaptic_pre = synapses.variables["_synaptic_pre"]
        self.synaptic_post = synapses.variables["_synaptic_post"]
        if synapses.multisynaptic_index is not None:
            self.synapse_number = synapses.variables[synapses.multisynaptic_index]
        else:
            self.synapse_number = None

    def __call__(self, index=None, index_var="_idx"):
        """
        Returns synaptic indices for `index`, which can be a tuple of indices
        (including arrays and slices), a single index or a string.

        """
        if index is None or (isinstance(index, str) and index == "True"):
            index = slice(None)

        if not isinstance(index, (tuple, str)) and (
            isinstance(index, (numbers.Integral, np.ndarray, slice, Sequence))
            or hasattr(index, "_indices")
        ):
            if hasattr(index, "_indices"):
                final_indices = index._indices(index_var=index_var).astype(np.int32)
            elif isinstance(index, slice):
                start, stop, step = index.indices(len(self.synaptic_pre.get_value()))
                final_indices = np.arange(start, stop, step, dtype=np.int32)
            else:
                final_indices = np.asarray(index)
        elif isinstance(index, tuple):
            if len(index) == 2:  # two indices (pre- and postsynaptic cell)
                index = (index[0], index[1], slice(None))
            elif len(index) > 3:
                raise IndexError(f"Need 1, 2 or 3 indices, got {len(index)}.")

            I, J, K = index
            # Convert to absolute indices (e.g. for subgroups)
            # Allow the indexing to fail, we'll later return an empty array in
            # that case
            try:
                if hasattr(I, "_indices"):  # will return absolute indices already
                    I = I._indices()
                else:
                    I = self.source._indices(I)
                pre_synapses = find_synapses(I, self.synaptic_pre.get_value())
            except IndexError:
                pre_synapses = np.array([], dtype=np.int32)
            try:
                if hasattr(J, "_indices"):
                    J = J._indices()
                else:
                    J = self.target._indices(J)
                post_synapses = find_synapses(J, self.synaptic_post.get_value())
            except IndexError:
                post_synapses = np.array([], dtype=np.int32)

            matching_synapses = np.intersect1d(
                pre_synapses, post_synapses, assume_unique=True
            )

            if isinstance(K, slice) and K == slice(None):
                final_indices = matching_synapses
            else:
                if self.synapse_number is None:
                    raise IndexError(
                        "To index by the third dimension you need "
                        "to switch on the calculation of the "
                        "'multisynaptic_index' when you create "
                        "the Synapses object."
                    )
                if isinstance(K, (numbers.Integral, slice)):
                    test_k = slice_to_test(K)
                else:
                    raise NotImplementedError(
                        "Indexing synapses with arrays notimplemented yet"
                    )

                # We want to access the raw arrays here, not go through the Variable
                synapse_numbers = self.synapse_number.get_value()[matching_synapses]
                final_indices = np.intersect1d(
                    matching_synapses,
                    np.flatnonzero(test_k(synapse_numbers)),
                    assume_unique=True,
                )
        else:
            raise IndexError(f"Unsupported index type {type(index)}")

        if index_var not in ("_idx", "0"):
            return index_var.get_value()[final_indices.astype(np.int32)]
        else:
            return final_indices.astype(np.int32)


class Synapses(Group):
    """
    Class representing synaptic connections.

    Creating a new `Synapses` object does by default not create any synapses,
    you have to call the `Synapses.connect` method for that.

    Parameters
    ----------

    source : `SpikeSource`
        The source of spikes, e.g. a `NeuronGroup`.
    target : `Group`, optional
        The target of the spikes, typically a `NeuronGroup`. If none is given,
        the same as `source`
    model : `str`, `Equations`, optional
        The model equations for the synapses.
    on_pre : str, dict, optional
        The code that will be executed after every pre-synaptic spike. Can be
        either a single (possibly multi-line) string, or a dictionary mapping
        pathway names to code strings. In the first case, the pathway will be
        called ``pre`` and made available as an attribute of the same name.
        In the latter case, the given names will be used as the
        pathway/attribute names. Each pathway has its own code and its own
        delays.
    pre : str, dict, optional
        Deprecated. Use ``on_pre`` instead.
    on_post : str, dict, optional
        The code that will be executed after every post-synaptic spike. Same
        conventions as for `on_pre``, the default name for the pathway is
        ``post``.
    post : str, dict, optional
        Deprecated. Use ``on_post`` instead.
    delay : `Quantity`, dict, optional
        The delay for the "pre" pathway (same for all synapses) or a dictionary
        mapping pathway names to delays. If a delay is specified in this way
        for a pathway, it is stored as a single scalar value. It can still
        be changed afterwards, but only to a single scalar value. If you want
        to have delays that vary across synapses, do not use the keyword
        argument, but instead set the delays via the attribute of the pathway,
        e.g. ``S.pre.delay = ...`` (or ``S.delay = ...`` as an abbreviation),
        ``S.post.delay = ...``, etc.
    on_event : str or dict, optional
        Define the events which trigger the pre and post pathways. By default,
        both pathways are triggered by the ``'spike'`` event, i.e. the event
        that is triggered by the ``threshold`` condition in the connected
        groups.
    multisynaptic_index : str, optional
        The name of a variable (which will be automatically created) that stores
        the "synapse number". This number enumerates all synapses between the
        same source and target so that they can be distinguished. For models
        where each source-target pair has only a single connection, this number
        only wastes memory (it would always default to 0), it is therefore not
        stored by default. Defaults to ``None`` (no variable).
    namespace : dict, optional
        A dictionary mapping identifier names to objects. If not given, the
        namespace will be filled in at the time of the call of `Network.run`,
        with either the values from the ``namespace`` argument of the
        `Network.run` method or from the local context, if no such argument is
        given.
    dtype : `dtype`, dict, optional
        The `numpy.dtype` that will be used to store the values, or a
        dictionary specifying the type for variable names. If a value is not
        provided for a variable (or no value is provided at all), the preference
        setting `core.default_float_dtype` is used.
    codeobj_class : class, optional
        The `CodeObject` class to use to run code.
    dt : `Quantity`, optional
        The time step to be used for the update of the state variables.
        Cannot be combined with the `clock` argument.
    clock : `Clock`, optional
        The update clock to be used. If neither a clock, nor the `dt` argument
        is specified, the `defaultclock` will be used.
    order : int, optional
        The priority of of this group for operations occurring at the same time
        step and in the same scheduling slot. Defaults to 0.
    method : str, `StateUpdateMethod`, optional
        The numerical integration method to use. If none is given, an
        appropriate one is automatically determined.
    name : str, optional
        The name for this object. If none is given, a unique name of the form
        ``synapses``, ``synapses_1``, etc. will be automatically chosen.
    """

    add_to_magic_network = True

    def __init__(
        self,
        source,
        target=None,
        model=None,
        on_pre=None,
        pre=None,
        on_post=None,
        post=None,
        connect=None,
        delay=None,
        on_event="spike",
        multisynaptic_index=None,
        namespace=None,
        dtype=None,
        codeobj_class=None,
        dt=None,
        clock=None,
        order=0,
        method=("exact", "euler", "heun"),
        method_options=None,
        name="synapses*",
    ):
        if connect is not None:
            raise TypeError(
                "The connect keyword argument is no longer "
                "supported, call the connect method instead."
            )

        if pre is not None:
            if on_pre is not None:
                raise TypeError(
                    "Cannot specify both 'pre' and 'on_pre'. The "
                    "'pre' keyword is deprecated, use the 'on_pre' "
                    "keyword instead."
                )
            logger.warn(
                "The 'pre' keyword is deprecated, use 'on_pre' instead.",
                "deprecated_pre",
                once=True,
            )
            on_pre = pre

        if post is not None:
            if on_post is not None:
                raise TypeError(
                    "Cannot specify both 'post' and 'on_post'. The "
                    "'post' keyword is deprecated, use the "
                    "'on_post' keyword instead."
                )
            logger.warn(
                "The 'post' keyword is deprecated, use 'on_post' instead.",
                "deprecated_post",
                once=True,
            )
            on_post = post

        Group.__init__(
            self,
            dt=dt,
            clock=clock,
            when="start",
            order=order,
            namespace=namespace,
            name=name,
        )

        if dtype is None:
            dtype = {}
        if isinstance(dtype, MutableMapping):
            dtype["lastupdate"] = self._clock.variables["t"].dtype

        #: remember whether connect was called to raise an error if an
        #: assignment to a synaptic variable is attempted without a preceding
        #: connect.
        self._connect_called = False
        self.codeobj_class = codeobj_class

        self.source = source
        self.add_dependency(source)
        if target is None:
            self.target = self.source
        else:
            self.target = target
            self.add_dependency(target)

        ##### Prepare and validate equations
        if model is None:
            model = ""

        if isinstance(model, str):
            model = Equations(model)
        if not isinstance(model, Equations):
            raise TypeError(
                "model has to be a string or an Equations "
                f"object, is '{type(model)}' instead."
            )

        # Check flags
        model.check_flags(
            {
                DIFFERENTIAL_EQUATION: ["event-driven", "clock-driven"],
                SUBEXPRESSION: ["summed", "shared", "constant over dt"],
                PARAMETER: ["constant", "shared"],
            },
            incompatible_flags=[
                ("event-driven", "clock-driven"),
                # 'summed' cannot be combined with
                # any other flag
                ("summed", "shared", "constant over dt"),
            ],
        )

        for name in ["i", "j", "delay"]:
            if name in model.names:
                raise SyntaxError(
                    f"'{name}' is a reserved name that cannot be "
                    "used as a variable name."
                )

        # Add the "multisynaptic index", if desired
        self.multisynaptic_index = multisynaptic_index
        if multisynaptic_index is not None:
            if not isinstance(multisynaptic_index, str):
                raise TypeError("multisynaptic_index argument has to be a string")
            model = model + Equations(f"{multisynaptic_index} : integer")

        # Separate subexpressions depending whether they are considered to be
        # constant over a time step or not
        model, constant_over_dt = extract_constant_subexpressions(model)
        # Separate the equations into event-driven equations,
        # continuously updated equations and summed variable updates
        event_driven = []
        continuous = []
        summed_updates = []
        for single_equation in model.values():
            if "event-driven" in single_equation.flags:
                event_driven.append(single_equation)
            elif "summed" in single_equation.flags:
                summed_updates.append(single_equation)
            else:
                if (
                    single_equation.type == DIFFERENTIAL_EQUATION
                    and "clock-driven" not in single_equation.flags
                ):
                    logger.info(
                        "The synaptic equation for the variable "
                        f"{single_equation.varname} does not specify whether it "
                        "should be integrated at every timestep ('clock-driven') "
                        "or only at spiking events ('event-driven'). It will be "
                        "integrated at every timestep which can slow down your "
                        "simulation unnecessarily if you only need the values of "
                        "this variable whenever a spike occurs. Specify the equation "
                        "as clock-driven explicitly to avoid this warning.",
                        f"clock_driven",
                        once=True,
                    )
                continuous.append(single_equation)
                if single_equation.type != DIFFERENTIAL_EQUATION:
                    # General subexpressions (not summed variables) or
                    # parameters, might be referred from event-driven equations
                    # as well.
                    # Note that the code generation step will ignore them if
                    # nothing refers to them, so we don't have to filter here.
                    event_driven.append(single_equation)
        # Get the dependencies of all equations
        dependencies = model.dependencies
        # Check whether there are dependencies between summed
        # variables/clocked-driven equations and event-driven variables
        for eq_name, deps in dependencies.items():
            eq = model[eq_name]
            if not (eq.type == DIFFERENTIAL_EQUATION or "summed" in eq.flags):
                continue
            if eq in continuous:
                Synapses.verify_dependencies(
                    eq, "clock-driven", deps, event_driven, "event-driven"
                )
            elif "summed" in eq.flags:
                Synapses.verify_dependencies(
                    eq, "summed", deps, event_driven, "event-driven"
                )
            elif eq in event_driven:
                Synapses.verify_dependencies(
                    eq, "event-driven", deps, continuous, "clock-driven"
                )

        if any(eq.type == DIFFERENTIAL_EQUATION for eq in event_driven):
            self.event_driven = Equations(event_driven)
            # Add the lastupdate variable, needed for event-driven updates
            model += Equations("lastupdate : second")
        else:
            self.event_driven = None

        self._create_variables(model, user_dtype=dtype)
        self.equations = Equations(continuous)

        #: Set of `Variable` objects that should be resized when the
        #: number of synapses changes
        self._registered_variables = set()

        for varname, var in self.variables.items():
            if (
                isinstance(var, DynamicArrayVariable)
                and self.variables.indices[varname] == "_idx"
            ):
                # Register the array with the `SynapticItemMapping` object so
                # it gets automatically resized
                self.register_variable(var)

        # Support 2d indexing
        self._indices = SynapticIndexing(self)

        if delay is None:
            delay = {}

        if isinstance(delay, Quantity):
            delay = {"pre": delay}
        elif not isinstance(delay, Mapping):
            raise TypeError(
                "Delay argument has to be a quantity or a "
                f"dictionary, is type {type(delay)} instead."
            )

        #: List of names of all updaters, e.g. ['pre', 'post']
        self._synaptic_updaters = []
        #: List of all `SynapticPathway` objects
        self._pathways = []

        if isinstance(on_event, str):
            events_dict = defaultdict(lambda: on_event)
        else:
            events_dict = defaultdict(lambda: "spike")
            events_dict.update(on_event)

        #: "Events" for all the pathways
        self.events = events_dict
        for prepost, argument in zip(("pre", "post"), (on_pre, on_post)):
            if not argument:
                continue
            if isinstance(argument, str):
                pathway_delay = delay.get(prepost, None)
                self._add_updater(
                    argument, prepost, delay=pathway_delay, event=self.events[prepost]
                )
            elif isinstance(argument, Mapping):
                for key, value in argument.items():
                    if not isinstance(key, str):
                        err_msg = (
                            f"Keys for the 'on_{prepost}' argument"
                            "have to be strings, got "
                            f"{type(key)} instead."
                        )
                        raise TypeError(err_msg)
                    pathway_delay = delay.get(key, None)
                    self._add_updater(
                        value,
                        prepost,
                        objname=key,
                        delay=pathway_delay,
                        event=self.events[key],
                    )

        # Check whether any delays were specified for pathways that don't exist
        for pathway in delay:
            if not pathway in self._synaptic_updaters:
                raise ValueError(
                    f"Cannot set the delay for pathway '{pathway}': unknown pathway."
                )

        #: Performs numerical integration step
        self.state_updater = None

        # We only need a state update if we have differential equations
        if len(self.equations.diff_eq_names):
            self.state_updater = StateUpdater(
                self,
                method,
                method_options=method_options,
                clock=self.clock,
                order=order,
            )
            self.contained_objects.append(self.state_updater)

        #: Update the "constant over a time step" subexpressions
        self.subexpression_updater = None
        if len(constant_over_dt) > 0:
            self.subexpression_updater = SubexpressionUpdater(self, constant_over_dt)
            self.contained_objects.append(self.subexpression_updater)

        #: "Summed variable" mechanism -- sum over all synapses of a
        #: pre-/postsynaptic target
        self.summed_updaters = {}
        # We want to raise an error if the same variable is updated twice
        # using this mechanism. This could happen if the Synapses object
        # connected a NeuronGroup to itself since then all variables are
        # accessible as var_pre and var_post.
        summed_targets = set()
        for single_equation in summed_updates:
            varname = single_equation.varname
            if not (varname.endswith("_pre") or varname.endswith("_post")):
                raise ValueError(
                    f"The summed variable '{varname}' does not end "
                    "in '_pre' or '_post'."
                )
            if not varname in self.variables:
                raise ValueError(
                    f"The summed variable '{varname}' does not refer "
                    "to any known variable in the "
                    "target group."
                )
            if varname.endswith("_pre"):
                summed_target = self.source
                summed_target_size_name = "N_pre"
                orig_varname = varname[:-4]
                summed_var_index = "_synaptic_pre"
            else:
                summed_target = self.target
                summed_target_size_name = "N_post"
                orig_varname = varname[:-5]
                summed_var_index = "_synaptic_post"

            target_eq = getattr(summed_target, "equations", {}).get(orig_varname, None)
            if target_eq is None or target_eq.type != PARAMETER:
                raise ValueError(
                    f"The summed variable '{varname}' needs a "
                    f"corresponding parameter '{orig_varname}' in the "
                    "target group."
                )

            fail_for_dimension_mismatch(
                self.variables["_summed_" + varname].dim,
                self.variables[varname].dim,
                "Summed variables need to have "
                "the same units in Synapses "
                "and the target group",
            )
            if self.variables[varname] in summed_targets:
                raise ValueError(
                    f"The target variable '{orig_varname}' is already "
                    "updated by another summed variable"
                )
            summed_targets.add(self.variables[varname])
            updater = SummedVariableUpdater(
                single_equation.expr,
                varname,
                self,
                summed_target,
                summed_target_size_name,
                summed_var_index,
            )
            self.summed_updaters[varname] = updater
            self.contained_objects.append(updater)

        # Activate name attribute access
        self._enable_group_attributes()

    @staticmethod
    def verify_dependencies(
        eq, eq_type, deps, should_not_depend_on, should_not_depend_on_name
    ):
        """
        Helper function to verify that event-driven equations do not depend
        on clock-driven equations and the other way round.

        Parameters
        ----------
        eq : `SingleEquation`
            The equation to verify
        eq_type : str
            The type of the equation (for the error message)
        deps : list
            A list of dependencies
        should_not_depend_on : list
            A list of equations to verify against the dependencies
        should_not_depend_on_name : str
            The name of the list of equations (for the error message)

        Raises
        ------
        `EquationError`
            If the given equation depends on something in the other set of
            equations.
        """
        for dep in deps:
            if dep.equation in should_not_depend_on and (
                dep.equation.type == DIFFERENTIAL_EQUATION
                or "summed" in dep.equation.flags
            ):
                via_str = ""
                if dep.via:
                    via_str = " (via " + ", ".join(f"'{v}'" for v in dep.via) + ")"
                raise EquationError(
                    f"The {eq_type} '{eq.varname}' should "
                    "not depend on the "
                    f"{should_not_depend_on_name} variable "
                    f"'{dep.equation.varname}'{via_str}."
                )

    N_outgoing_pre = property(
        fget=lambda self: self.variables["N_outgoing"].get_value(),
        doc=(
            "The number of outgoing synapses for each neuron in the pre-synaptic group."
        ),
    )
    N_incoming_post = property(
        fget=lambda self: self.variables["N_incoming"].get_value(),
        doc=(
            "The number of incoming synapses for each neuron in the "
            "post-synaptic group."
        ),
    )

    def __getitem__(self, item):
        indices = self.indices[item]
        return SynapticSubgroup(self, indices)

    def _set_delay(self, delay, with_unit):
        if "pre" not in self._synaptic_updaters:
            raise AttributeError(
                "Synapses do not have a 'pre' pathway, "
                "do not know what 'delay' refers to."
            )
        # Note that we cannot simply say: "self.pre.delay = delay" because this
        # would not correctly deal with references to external constants
        var = self.pre.variables["delay"]
        if with_unit:
            reference = var.get_addressable_value_with_unit("delay", self.pre)
        else:
            reference = var.get_addressable_value("delay", self.pre)
        reference.set_item("True", delay, level=2)

    def _get_delay(self, with_unit):
        if "pre" not in self._synaptic_updaters:
            raise AttributeError(
                "Synapses do not have a 'pre' pathway, "
                "do not know what 'delay' refers to."
            )
        var = self.pre.variables["delay"]
        if with_unit:
            return var.get_addressable_value_with_unit("delay", self.pre)
        else:
            return var.get_addressable_value("delay", self.pre)

    delay = property(
        functools.partial(_get_delay, with_unit=True),
        functools.partial(_set_delay, with_unit=True),
        doc="The presynaptic delay (if a pre-synaptic pathway exists).",
    )
    delay_ = property(
        functools.partial(_get_delay, with_unit=False),
        functools.partial(_set_delay, with_unit=False),
        doc=(
            "The presynaptic delay without unit information (if a"
            "pre-synaptic pathway exists)."
        ),
    )

    def _add_updater(self, code, prepost, objname=None, delay=None, event="spike"):
        """
        Add a new target updater. Users should call `add_pre` or `add_post`
        instead.

        Parameters
        ----------
        code : str
            The abstract code that should be executed on pre-/postsynaptic
            spikes.
        prepost : {'pre', 'post'}
            Whether the code is triggered by presynaptic or postsynaptic spikes
        objname : str, optional
            A name for the object, see `SynapticPathway` for more details.
        delay : `Quantity`, optional
            A scalar delay (same delay for all synapses) for this pathway. If
            not given, delays are expected to vary between synapses.

        Returns
        -------
        objname : str
            The final name for the object. Equals `objname` if it was explicitly
            given (and did not end in a wildcard character).

        """
        if prepost == "pre":
            spike_group, group_name = self.source, "Source"
        elif prepost == "post":
            spike_group, group_name = self.target, "Target"
        else:
            raise AssertionError(
                f"'prepost' argument has to be 'pre' or 'post', is '{prepost}'."
            )
        if event not in spike_group.events:
            if event == "spike":
                threshold_text = " Did you forget to set a 'threshold'?"
            else:
                threshold_text = ""
            raise ValueError(
                f"{group_name} group '{spike_group.name}' does not define "
                f"an event '{event}'.{threshold_text}"
            )

        if not isinstance(spike_group, SpikeSource) or not hasattr(
            spike_group, "clock"
        ):
            raise TypeError(
                f"'{group_name}' has to be a SpikeSource with spikes and"
                f" clock attribute. Is type {type(spike_group)!r} instead."
            )

        updater = SynapticPathway(
            self, code, prepost, objname, delay=delay, event=event
        )
        objname = updater.objname
        if hasattr(self, objname):
            raise ValueError(
                f"Cannot add updater with name '{objname}', synapses "
                "object already has an attribute with this "
                "name."
            )

        setattr(self, objname, updater)
        self._synaptic_updaters.append(objname)
        self._pathways.append(updater)
        self.contained_objects.append(updater)
        return objname

    def _create_variables(self, equations, user_dtype=None):
        """
        Create the variables dictionary for this `Synapses`, containing
        entries for the equation variables and some standard entries.
        """
        self.variables = Variables(self)

        # Standard variables always present
        self.variables.add_dynamic_array(
            "_synaptic_pre", size=0, dtype=np.int32, constant=True, read_only=True
        )
        self.variables.add_dynamic_array(
            "_synaptic_post", size=0, dtype=np.int32, constant=True, read_only=True
        )
        self.variables.create_clock_variables(self._clock)
        if "_offset" in self.target.variables:
            self.variables.add_reference("_target_offset", self.target, "_offset")
        else:
            self.variables.add_constant("_target_offset", value=0)
        if "_offset" in self.source.variables:
            self.variables.add_reference("_source_offset", self.source, "_offset")
        else:
            self.variables.add_constant("_source_offset", value=0)
        # To cope with connections to/from other synapses, N_incoming/N_outgoing
        # will be resized when synapses are created
        self.variables.add_dynamic_array(
            "N_incoming",
            size=0,
            dtype=np.int32,
            constant=True,
            read_only=True,
            index="_postsynaptic_idx",
        )
        self.variables.add_dynamic_array(
            "N_outgoing",
            size=0,
            dtype=np.int32,
            constant=True,
            read_only=True,
            index="_presynaptic_idx",
        )

        # We have to make a distinction here between the indices
        # and the arrays (even though they refer to the same object)
        # the synaptic propagation template would otherwise overwrite
        # synaptic_post in its namespace with the value of the
        # postsynaptic index, leading to errors for the next
        # propagation.
        self.variables.add_reference("_presynaptic_idx", self, "_synaptic_pre")
        self.variables.add_reference("_postsynaptic_idx", self, "_synaptic_post")

        # Except for subgroups (which potentially add an offset), the "i" and
        # "j" variables are simply equivalent to `_synaptic_pre` and
        # `_synaptic_post`
        if getattr(self.source, "start", 0) == 0:
            self.variables.add_reference("i", self, "_synaptic_pre")
        else:
<<<<<<< HEAD
            if isinstance(self.source, Subgroup) and not self.source.contiguous:
                raise TypeError('Cannot use a non-contiguous subgroup as a '
                                'source group for Synapses.')
            self.variables.add_reference('_source_i', self.source.source, 'i',
                                         index='_presynaptic_idx')
            self.variables.add_reference('_source_offset', self.source, '_offset')
            self.variables.add_subexpression('i',
                                             dtype=self.source.source.variables['i'].dtype,
                                             expr='_source_i - _source_offset',
                                             index='_presynaptic_idx')
        if getattr(self.target, 'start', 0) == 0:
            self.variables.add_reference('j', self, '_synaptic_post')
        else:
            if isinstance(self.target, Subgroup) and not self.target.contiguous:
                raise TypeError('Cannot use a non-contiguous subgroup as a '
                                'target group for Synapses.')
            self.variables.add_reference('_target_j', self.target.source, 'i',
                                         index='_postsynaptic_idx')
            self.variables.add_reference('_target_offset', self.target, '_offset')
            self.variables.add_subexpression('j',
                                             dtype=self.target.source.variables['i'].dtype,
                                             expr='_target_j - _target_offset',
                                             index='_postsynaptic_idx')
=======
            self.variables.add_reference(
                "_source_i", self.source.source, "i", index="_presynaptic_idx"
            )
            self.variables.add_reference("_source_offset", self.source, "_offset")
            self.variables.add_subexpression(
                "i",
                dtype=self.source.source.variables["i"].dtype,
                expr="_source_i - _source_offset",
                index="_presynaptic_idx",
            )
        if getattr(self.target, "start", 0) == 0:
            self.variables.add_reference("j", self, "_synaptic_post")
        else:
            self.variables.add_reference(
                "_target_j", self.target.source, "i", index="_postsynaptic_idx"
            )
            self.variables.add_reference("_target_offset", self.target, "_offset")
            self.variables.add_subexpression(
                "j",
                dtype=self.target.source.variables["i"].dtype,
                expr="_target_j - _target_offset",
                index="_postsynaptic_idx",
            )
>>>>>>> 761c9c04

        # Add the standard variables
        self.variables.add_array(
            "N", dtype=np.int32, size=1, scalar=True, constant=True, read_only=True
        )

        for eq in equations.values():
            dtype = get_dtype(eq, user_dtype)
            if eq.type in (DIFFERENTIAL_EQUATION, PARAMETER):
                check_identifier_pre_post(eq.varname)
                constant = "constant" in eq.flags
                shared = "shared" in eq.flags
                if shared:
                    self.variables.add_array(
                        eq.varname,
                        size=1,
                        dimensions=eq.dim,
                        dtype=dtype,
                        constant=constant,
                        scalar=True,
                        index="0",
                    )
                else:
                    self.variables.add_dynamic_array(
                        eq.varname,
                        size=0,
                        dimensions=eq.dim,
                        dtype=dtype,
                        constant=constant,
                    )
            elif eq.type == SUBEXPRESSION:
                if "summed" in eq.flags:
                    # Give a special name to the subexpression for summed
                    # variables to avoid confusion with the pre/postsynaptic
                    # target variable
                    varname = "_summed_" + eq.varname
                else:
                    check_identifier_pre_post(eq.varname)
                    varname = eq.varname
                self.variables.add_subexpression(
                    varname,
                    dimensions=eq.dim,
                    expr=str(eq.expr),
                    scalar="shared" in eq.flags,
                    dtype=dtype,
                )
            else:
                raise AssertionError(f"Unknown type of equation: {eq.eq_type}")

        # Stochastic variables
        for xi in equations.stochastic_variables:
            self.variables.add_auxiliary_variable(xi, dimensions=(second**-0.5).dim)

        # Add all the pre and post variables with _pre and _post suffixes
        for name in getattr(self.source, "variables", {}):
            # Raise an error if a variable name is also used for a synaptic
            # variable (we ignore 'lastupdate' to allow connections from another
            # Synapses object)
            if (
                name in equations.names
                and name != "lastupdate"
                and "summed" not in equations[name].flags
            ):
                error_msg = (
                    f"The pre-synaptic variable {name} has the same "
                    "name as a synaptic variable, rename the synaptic "
                    "variable."
                )
                if name + "_syn" not in self.variables:
                    error_msg += f"(for example to '{name}_syn') "
                error_msg += "to avoid confusion"
                raise ValueError(error_msg)
            if name.startswith("_"):
                continue  # Do not add internal variables
            var = self.source.variables[name]
            index = "0" if var.scalar else "_presynaptic_idx"
            try:
                self.variables.add_reference(
                    name + "_pre", self.source, name, index=index
                )
            except TypeError:
                logger.diagnostic(
                    f"Cannot include a reference to '{name}' in "
                    f"'{self.name}', '{name}' uses a non-standard "
                    "indexing in the pre-synaptic group "
                    f"'{self.source.name}'."
                )
        for name in getattr(self.target, "variables", {}):
            # Raise an error if a variable name is also used for a synaptic
            # variable (we ignore 'lastupdate' to allow connections to another
            # Synapses object)
            if (
                name in equations.names
                and name != "lastupdate"
                and "summed" not in equations[name].flags
            ):
                error_msg = (
                    f"The post-synaptic variable '{name}' has the same "
                    "name as a synaptic variable, rename the synaptic "
                    "variable."
                )
                if name + "_syn" not in self.variables:
                    error_msg += f"(for example to '{name}_syn') "
                error_msg += "to avoid confusion"
                raise ValueError(error_msg)
            if name.startswith("_"):
                continue  # Do not add internal variables
            var = self.target.variables[name]
            index = "0" if var.scalar else "_postsynaptic_idx"
            try:
                self.variables.add_reference(
                    name + "_post", self.target, name, index=index
                )
                # Also add all the post variables without a suffix, but only if
                # it does not have a post or pre suffix in the target group
                # (which could happen when connecting to synapses)
                if not name.endswith("_post") or name.endswith("_pre"):
                    self.variables.add_reference(name, self.target, name, index=index)
            except TypeError:
                logger.diagnostic(
                    f"Cannot include a reference to '{name}' in "
                    f"'{self.name}', '{name}' uses a non-standard "
                    "indexing in the post-synaptic group "
                    f"'{self.target.name}'."
                )

        # Check scalar subexpressions
        for eq in equations.values():
            if eq.type == SUBEXPRESSION and "shared" in eq.flags:
                var = self.variables[eq.varname]
                for identifier in var.identifiers:
                    if identifier in self.variables:
                        if not self.variables[identifier].scalar:
                            raise SyntaxError(
                                f"Shared subexpression '{eq.varname}' "
                                "refers to non-shared variable "
                                f"'{identifier}'."
                            )

    def before_run(self, run_namespace):
        self.equations.check_units(self, run_namespace=run_namespace)
        # Check that subexpressions that refer to stateful functions are labeled
        # as "constant over dt"
        check_subexpressions(self, self.equations, run_namespace)
        super(Synapses, self).before_run(run_namespace=run_namespace)

    @device_override("synapses_connect")
    def connect(
        self,
        condition=None,
        i=None,
        j=None,
        p=1.0,
        n=1,
        skip_if_invalid=False,
        namespace=None,
        level=0,
    ):
        """
        Add synapses.

        See :doc:`/user/synapses` for details.

        Parameters
        ----------
        condition : str, bool, optional
            A boolean or string expression that evaluates to a boolean.
            The expression can depend on indices ``i`` and ``j`` and on
            pre- and post-synaptic variables. Can be combined with
            arguments ``n``, and ``p`` but not ``i`` or ``j``.
        i : int, ndarray of int, str, optional
            The presynaptic neuron indices  It can be an index or array of
            indices if combined with the ``j`` argument, or it can be a string
            generator expression.
        j : int, ndarray of int, str, optional
            The postsynaptic neuron indices. It can be an index or array of
            indices if combined with the ``i`` argument, or it can be a string
            generator expression.
        p : float, str, optional
            The probability to create ``n`` synapses wherever the ``condition``
            evaluates to true. Cannot be used with generator syntax for ``j``.
        n : int, str, optional
            The number of synapses to create per pre/post connection pair.
            Defaults to 1.
        skip_if_invalid : bool, optional
            If set to True, rather than raising an error if you try to
            create an invalid/out of range pair (i, j) it will just
            quietly skip those synapses.
        namespace : dict-like, optional
            A namespace that will be used in addition to the group-specific
            namespaces (if defined). If not specified, the locals
            and globals around the run function will be used.
        level : int, optional
            How deep to go up the stack frame to look for the locals/global
            (see ``namespace`` argument).

        Examples
        --------
        >>> from brian2 import *
        >>> import numpy as np
        >>> G = NeuronGroup(10, 'dv/dt = -v / tau : 1', threshold='v>1', reset='v=0')
        >>> S = Synapses(G, G, 'w:1', on_pre='v+=w')
        >>> S.connect(condition='i != j') # all-to-all but no self-connections
        >>> S.connect(i=0, j=0) # connect neuron 0 to itself
        >>> S.connect(i=np.array([1, 2]), j=np.array([2, 1])) # connect 1->2 and 2->1
        >>> S.connect() # connect all-to-all
        >>> S.connect(condition='i != j', p=0.1)  # Connect neurons with 10% probability, exclude self-connections
        >>> S.connect(j='i', n=2)  # Connect all neurons to themselves with 2 synapses
        >>> S.connect(j='k for k in range(i+1)') # Connect neuron i to all j with 0<=j<=i
        >>> S.connect(j='i+(-1)**k for k in range(2) if i>0 and i<N_pre-1') # connect neuron i to its neighbours if it has both neighbours
        >>> S.connect(j='k for k in sample(N_post, p=i*1.0/(N_pre-1))') # neuron i connects to j with probability i/(N-1)
        >>> S.connect(j='k for k in sample(N_post, size=i//2)') # Each neuron connects to i//2 other neurons (chosen randomly)
        """
        # check types
        self._verify_connect_argument_types(condition, i, j, n, p)

        self._connect_called = True

        # Get namespace information
        if namespace is None:
            namespace = get_local_namespace(level=level + 2)

        try:  # wrap everything to catch IndexError
            # which connection case are we in?
            # 1: Connection condition
            if condition is None and i is None and j is None:
                condition = True
            if condition is not None:
                if i is not None or j is not None:
                    raise ValueError("Cannot combine condition with i or j arguments")
                if condition is False or condition == "False":
                    # Nothing to do
                    return
                j = self._condition_to_generator_expression(condition, p, namespace)
                self._add_synapses_generator(
                    j,
                    n,
                    skip_if_invalid=skip_if_invalid,
                    namespace=namespace,
                    level=level + 2,
                    over_presynaptic=True,
                )
            # 2: connection indices
            elif (i is not None and j is not None) and not (
                isinstance(i, str) or isinstance(j, str)
            ):
                if skip_if_invalid:
                    raise ValueError("Can only use skip_if_invalid with string syntax")
                i, j, n = self._verify_connect_array_arguments(i, j, n)
                self._add_synapses_from_arrays(i, j, n, p, namespace=namespace)
            # 3: Generator expression over post-synaptic cells (i='...')
            elif isinstance(i, str):
                i = self._finalize_generator_expression(i, j, p, "i", "j")
                self._add_synapses_generator(
                    i,
                    n,
                    skip_if_invalid=skip_if_invalid,
                    namespace=namespace,
                    level=level + 2,
                    over_presynaptic=False,
                )
            # 4: Generator expression over pre-synaptic cells (i='...')
            elif isinstance(j, str):
                j = self._finalize_generator_expression(j, i, p, "j", "i")
                self._add_synapses_generator(
                    j,
                    n,
                    skip_if_invalid=skip_if_invalid,
                    namespace=namespace,
                    level=level + 2,
                    over_presynaptic=True,
                )
            else:
                raise ValueError(
                    "Must specify at least one of condition, i or j arguments"
                )
        except IndexError as e:
            raise IndexError(
                "Tried to create synapse indices outside valid "
                "range. Original error message: "
                + str(e)
            )

    # Helper functions for Synapses.connect ↑
    def _verify_connect_array_arguments(self, i, j, n):
        if hasattr(i, "_indices"):
            i = i._indices()
        i = np.asarray(i)
        if not np.issubdtype(i.dtype, np.signedinteger):
            raise TypeError(
                "Presynaptic indices have to be given as "
                f"integers, are type {i.dtype} "
                "instead."
            )
        if hasattr(j, "_indices"):
            j = j._indices()
        j = np.asarray(j)
        if not np.issubdtype(j.dtype, np.signedinteger):
            raise TypeError(
                "Presynaptic indices can only be combined "
                "with postsynaptic integer indices))"
            )
        if isinstance(n, str):
            raise TypeError(
                "Indices cannot be combined with a string"
                "expression for n. Either use an "
                "array/scalar for n, or a string "
                "expression for the connections"
            )
        i, j, n = np.broadcast_arrays(i, j, n)
        if i.ndim > 1:
            raise ValueError("Can only use 1-dimensional indices")
        return i, j, n

    def _condition_to_generator_expression(self, condition, p, namespace):
        if condition is True:
            condition = "True"
        # Check that the condition is a boolean expresion
        identifiers = get_identifiers(condition)
        variables = self.resolve_all(identifiers, namespace)
        if not is_boolean_expression(condition, variables):
            raise TypeError(f"Condition '{condition}' is not a boolean condition")
        # Check the units (mostly to check for unit consistency within the condition)
        dims = parse_expression_dimensions(condition, variables)
        if dims is not DIMENSIONLESS:
            # We should not get here normally
            raise TypeError(f"Condition '{condition}' is not a boolean condition")
        condition = word_substitute(condition, {"j": "_k"})
        if not isinstance(p, str) and p == 1:
            j = f"_k for _k in range(N_post) if {condition}"
        else:
            j = None
            if isinstance(p, str):
                identifiers = get_identifiers(p)
                variables = self.resolve_all(identifiers, namespace)
                dim = parse_expression_dimensions(p, variables)
                if dim is not DIMENSIONLESS:
                    raise DimensionMismatchError(
                        "Expression for p should be dimensionless."
                    )
                p_dep = self._expression_index_dependence(p, namespace=namespace)
                if "_postsynaptic_idx" in p_dep or "_iterator_idx" in p_dep:
                    j = f"_k for _k in range(N_post) if ({condition}) and rand()<{p}"
            if j is None:
                j = f"_k for _k in sample(N_post, p={p}) if {condition}"
        return j

    def _verify_connect_argument_types(self, condition, i, j, n, p):
        if condition is not None and not isinstance(condition, (bool, str)):
            raise TypeError(
                "condition argument must be bool or string. If you "
                "want to connect based on indices, use "
                "connect(i=..., j=...)."
            )
        if i is not None and not (
            isinstance(i, (numbers.Integral, np.ndarray, Sequence))
            or hasattr(i, "_indices")
        ):
            raise TypeError("i argument must be int, array or string")
        if j is not None and not (
            isinstance(j, (numbers.Integral, np.ndarray, Sequence))
            or hasattr(j, "_indices")
        ):
            raise TypeError("j argument must be int, array or string")
        # TODO: eliminate these restrictions
        if not isinstance(p, (int, float, str)):
            raise TypeError("p must be float or string")
        if not isinstance(n, (int, str)):
            raise TypeError("n must be int or string")
        if isinstance(condition, str) and re.search(r"\bfor\b", condition):
            raise ValueError(
                "Generator expression given for condition, write "
                f"connect(j='{condition}'...) instead of "
                f"connect('{condition}'...)."
            )

    def check_variable_write(self, variable):
        """
        Checks that `Synapses.connect` has been called before setting a
        synaptic variable.

        Parameters
        ----------
        variable : `Variable`
            The variable that the user attempts to set.

        Raises
        ------
        TypeError
            If `Synapses.connect` has not been called yet.
        """
        if not self._connect_called:
            raise TypeError(
                f"Cannot write to synaptic variable '{variable.name}', you "
                "need to call connect(...) first"
            )

    def _resize(self, number):
        if not isinstance(number, (numbers.Integral, np.integer)):
            raise TypeError(f"Expected an integer number, got {type(number)} instead.")
        if number < self.N:
            raise ValueError(
                f"Cannot reduce number of synapses, {number} < {len(self)}."
            )

        for variable in self._registered_variables:
            variable.resize(number)

        self.variables["N"].set_value(number)

    def _update_synapse_numbers(self, old_num_synapses):
        source_offset = self.variables["_source_offset"].get_value()
        target_offset = self.variables["_target_offset"].get_value()
        # This resizing is only necessary if we are connecting to/from synapses
        post_with_offset = int(self.variables["N_post"].get_value()) + target_offset
        pre_with_offset = int(self.variables["N_pre"].get_value()) + source_offset
        self.variables["N_incoming"].resize(post_with_offset)
        self.variables["N_outgoing"].resize(pre_with_offset)
        N_outgoing = self.variables["N_outgoing"].get_value()
        N_incoming = self.variables["N_incoming"].get_value()
        synaptic_pre = self.variables["_synaptic_pre"].get_value()
        synaptic_post = self.variables["_synaptic_post"].get_value()

        # Update the number of total outgoing/incoming synapses per
        # source/target neuron
        N_outgoing[:] += np.bincount(
            synaptic_pre[old_num_synapses:], minlength=len(N_outgoing)
        )
        N_incoming[:] += np.bincount(
            synaptic_post[old_num_synapses:], minlength=len(N_incoming)
        )

        if self.multisynaptic_index is not None:
            synapse_number_var = self.variables[self.multisynaptic_index]
            synapse_number = synapse_number_var.get_value()

            # Update the "synapse number" (number of synapses for the same
            # source-target pair)
            # We wrap pairs of source/target indices into a complex number for
            # convenience
            _source_target_pairs = synaptic_pre + synaptic_post * 1j
            synapse_number[:] = calc_repeats(_source_target_pairs)

    def register_variable(self, variable):
        """
        Register a `DynamicArray` to be automatically resized when the size of
        the indices change. Called automatically when a `SynapticArrayVariable`
        specifier is created.
        """
        if not hasattr(variable, "resize"):
            raise TypeError(
                f"Variable of type {type(variable)} does not have a resize "
                "method, cannot register it with the synaptic "
                "indices."
            )
        self._registered_variables.add(variable)

    def unregister_variable(self, variable):
        """
        Unregister a `DynamicArray` from the automatic resizing mechanism.
        """
        self._registered_variables.remove(variable)

    def _get_multisynaptic_indices(self):
        template_kwds = {"multisynaptic_index": self.multisynaptic_index}
        if self.multisynaptic_index is not None:
            needed_variables = [self.multisynaptic_index]
        else:
            needed_variables = []
        return template_kwds, needed_variables

    def _add_synapses_from_arrays(self, sources, targets, n, p, namespace=None):
        template_kwds, needed_variables = self._get_multisynaptic_indices()

        variables = Variables(self)

        sources = np.atleast_1d(sources).astype(np.int32)
        targets = np.atleast_1d(targets).astype(np.int32)

        # Check whether the values in sources/targets make sense
        error_message = (
            "The given {source_or_target} indices contain "
            "values outside of the range [0, {max_value}] "
            "allowed for the {source_or_target} group "
            '"{group_name}"'
        )
        try:
            for indices, source_or_target, group in [
                (sources, "source", self.source),
                (targets, "target", self.target),
            ]:
                if np.max(indices) >= len(group) or np.min(indices) < 0:
                    raise IndexError(
                        error_message.format(
                            source_or_target=source_or_target,
                            max_value=len(group) - 1,
                            group_name=group.name,
                        )
                    )
        except NotImplementedError:
            logger.warn(
                "Cannot check whether the indices given for the connect call are valid."
                " This can happen in standalone mode when using indices to connect to"
                " synapses that have been created with a connection pattern. You can"
                " avoid this situation by either using a connection pattern or synaptic"
                " indices in both connect calls.",
                name_suffix="cannot_check_synapse_indices",
            )
        n = np.atleast_1d(n)
        p = np.atleast_1d(p)

        if not len(p) == 1 or p != 1:
            use_connections = np.random.rand(len(sources)) < p
            sources = sources[use_connections]
            targets = targets[use_connections]
            n = n[use_connections]
        sources = sources.repeat(n)
        targets = targets.repeat(n)

        variables.add_array(
            "sources", len(sources), dtype=np.int32, values=sources, read_only=True
        )
        variables.add_array(
            "targets", len(targets), dtype=np.int32, values=targets, read_only=True
        )
        # These definitions are important to get the types right in C++
        variables.add_auxiliary_variable("_real_sources", dtype=np.int32)
        variables.add_auxiliary_variable("_real_targets", dtype=np.int32)
        abstract_code = ""
        if "_offset" in self.source.variables:
            variables.add_reference("_source_offset", self.source, "_offset")
            abstract_code += "_real_sources = sources + _source_offset\n"
        else:
            abstract_code += "_real_sources = sources\n"
        if "_offset" in self.target.variables:
            variables.add_reference("_target_offset", self.target, "_offset")
            abstract_code += "_real_targets = targets + _target_offset\n"
        else:
            abstract_code += "_real_targets = targets"
        logger.debug(
            f"Creating synapses from group '{self.source.name}' to group "
            f"'{self.target.name}', using pre-defined arrays)"
        )

        codeobj = create_runner_codeobj(
            self,
            abstract_code,
            "synapses_create_array",
            additional_variables=variables,
            template_kwds=template_kwds,
            needed_variables=needed_variables,
            check_units=False,
            run_namespace={},
        )
        codeobj()

    def _expression_index_dependence(self, expr, namespace, additional_indices=None):
        """
        Returns the set of synaptic indices that expr depends on
        """
        nr = NodeRenderer()
        expr = nr.render_expr(expr)
        deps = set()
        if additional_indices is None:
            additional_indices = {}
        identifiers = get_identifiers_recursively([expr], self.variables)
        variables = self.resolve_all(
            {name for name in identifiers if not name in additional_indices}, namespace
        )
        if any(getattr(var, "auto_vectorise", False) for var in variables.values()):
            identifiers.add("_vectorisation_idx")

        for varname in identifiers:
            # Special handling of i and j -- they do not actually use pre-/
            # postsynaptic indices (except for subgroups), they *are* the
            # pre-/postsynaptic indices
            if varname == "i":
                deps.add("_presynaptic_idx")
            elif varname == "j":
                deps.add("_iterator_idx")
            elif varname in additional_indices:
                deps.add(additional_indices[varname])
            else:
                deps.add(self.variables.indices[varname])
        if "0" in deps:
            deps.remove("0")
        return deps

    def _add_synapses_generator(
        self,
        gen,
        n,
        skip_if_invalid=False,
        over_presynaptic=True,
        namespace=None,
        level=0,
    ):
        # Get the local namespace
        if namespace is None:
            namespace = get_local_namespace(level=level + 1)

        parsed = parse_synapse_generator(gen)
        self._check_parsed_synapses_generator(parsed, namespace)

        # Referring to N_incoming/N_outgoing in the connect statement is
        # ill-defined (see github issue #1227)
        identifiers = get_identifiers_recursively([gen], self.variables)
        for var in ["N_incoming", "N_outgoing"]:
            if var in identifiers:
                raise ValueError(f"The connect statement cannot refer to '{var}'.")

        template_kwds, needed_variables = self._get_multisynaptic_indices()
        template_kwds.update(parsed)
        template_kwds["skip_if_invalid"] = skip_if_invalid
        # To support both i='...' and j='...' syntax, we provide additional keywords
        # to the template
        outer_index = "i" if over_presynaptic else "j"
        outer_index_size = "N_pre" if over_presynaptic else "N_post"
        outer_index_array = "_pre_idx" if over_presynaptic else "_post_idx"
        outer_index_offset = "_source_offset" if over_presynaptic else "_target_offset"
        result_index = "j" if over_presynaptic else "i"
        result_index_size = "N_post" if over_presynaptic else "N_pre"
        target_idx = "_postsynaptic_idx" if over_presynaptic else "_presynaptic_idx"
        result_index_array = "_post_idx" if over_presynaptic else "_pre_idx"
        result_index_offset = "_target_offset" if over_presynaptic else "_source_offset"
        result_index_name = "postsynaptic" if over_presynaptic else "presynaptic"
        template_kwds.update(
            {
                "outer_index": outer_index,
                "outer_index_size": outer_index_size,
                "outer_index_array": outer_index_array,
                "outer_index_offset": outer_index_offset,
                "result_index": result_index,
                "result_index_size": result_index_size,
                "result_index_name": result_index_name,
                "result_index_array": result_index_array,
                "result_index_offset": result_index_offset,
            }
        )
        abstract_code = {
            "setup_iterator": "",
            "generator_expr": "",
            "create_cond": "",
            "update": "",
        }

        additional_indices = {parsed["inner_variable"]: "_iterator_idx"}

        setupiter = ""
        for k, v in parsed["iterator_kwds"].items():
            if v is not None and k != "sample_size":
                deps = self._expression_index_dependence(
                    v, namespace=namespace, additional_indices=additional_indices
                )
                if f"_{result_index_name}_idx" in deps or "_iterator_idx" in deps:
                    raise ValueError(
                        f'Expression "{v}" depends on {result_index_name} '
                        "index or iterator"
                    )
                setupiter += f"_iter_{k} = {v}\n"

        # rand() in the if condition depends on _vectorisation_idx, but not if
        # its in the range expression (handled above)
        additional_indices["_vectorisation_idx"] = "_iterator_idx"

        result_index_condition = False
        result_index_used = False
        if parsed["if_expression"] is not None:
            deps = self._expression_index_dependence(
                parsed["if_expression"],
                namespace=namespace,
                additional_indices=additional_indices,
            )
            if target_idx in deps:
                result_index_condition = True
                result_index_used = True
            elif "_iterator_idx" in deps:
                result_index_condition = True
        template_kwds["result_index_condition"] = result_index_condition
        template_kwds["result_index_used"] = result_index_used

        abstract_code["setup_iterator"] += setupiter
        abstract_code[
            "generator_expr"
        ] += f"{outer_index_array} = _raw{outer_index_array} \n"
        abstract_code["generator_expr"] += f'_{result_index} = {parsed["element"]}\n'

        if result_index_condition:
            abstract_code[
                "create_cond"
            ] += f"{result_index_array} = _raw{result_index_array} \n"
        if parsed["if_expression"] is not None:
            abstract_code["create_cond"] += "_cond = " + parsed["if_expression"] + "\n"
            abstract_code[
                "update"
            ] += f"{result_index_array} = _raw{result_index_array} \n"
        abstract_code["update"] += "_n = " + str(n) + "\n"

        # This overwrites 'i' and 'j' in the synapses' variables dictionary
        # This is necessary because in the context of synapse creation, i
        # and j do not correspond to the sources/targets of the existing
        # synapses but to all the possible sources/targets
        variables = Variables(None)
        # Will be set in the template
        variables.add_auxiliary_variable("_i", dtype=np.int32)
        variables.add_auxiliary_variable("_j", dtype=np.int32)
        variables.add_auxiliary_variable("_iter_low", dtype=np.int32)
        variables.add_auxiliary_variable("_iter_high", dtype=np.int32)
        variables.add_auxiliary_variable("_iter_step", dtype=np.int32)
        variables.add_auxiliary_variable("_iter_p")
        variables.add_auxiliary_variable("_iter_size", dtype=np.int32)
        variables.add_auxiliary_variable(parsed["inner_variable"], dtype=np.int32)
        # Make sure that variables have the correct type in the code
        variables.add_auxiliary_variable("_pre_idx", dtype=np.int32)
        variables.add_auxiliary_variable("_post_idx", dtype=np.int32)
        if parsed["if_expression"] is not None:
            variables.add_auxiliary_variable("_cond", dtype=bool)
        variables.add_auxiliary_variable("_n", dtype=np.int32)

        if "_offset" in self.source.variables:
            variables.add_reference("_source_offset", self.source, "_offset")
        else:
            variables.add_constant("_source_offset", value=0)

        if "_offset" in self.target.variables:
            variables.add_reference("_target_offset", self.target, "_offset")
        else:
            variables.add_constant("_target_offset", value=0)

        variables.add_auxiliary_variable("_raw_pre_idx", dtype=np.int32)
        variables.add_auxiliary_variable("_raw_post_idx", dtype=np.int32)

        variable_indices = defaultdict(lambda: "_idx")
        for varname in self.variables:
            if self.variables.indices[varname] == "_presynaptic_idx":
                variable_indices[varname] = "_raw_pre_idx"
            elif self.variables.indices[varname] == "_postsynaptic_idx":
                variable_indices[varname] = "_raw_post_idx"

        if self.variables["i"] is self.variables["_synaptic_pre"]:
            variables.add_subexpression("i", "_i", dtype=self.variables["i"].dtype)
        if self.variables["j"] is self.variables["_synaptic_post"]:
            variables.add_subexpression("j", "_j", dtype=self.variables["j"].dtype)
        logger.debug(
            f"Creating synapses from group '{self.source.name}' to group "
            f"'{self.target.name}', using generator "
            f"'{parsed['original_expression']}'"
        )

        codeobj = create_runner_codeobj(
            self,
            abstract_code,
            "synapses_create_generator",
            variable_indices=variable_indices,
            additional_variables=variables,
            template_kwds=template_kwds,
            needed_variables=needed_variables,
            check_units=False,
            run_namespace=namespace,
        )
        codeobj()

    def _check_parsed_synapses_generator(self, parsed, namespace):
        """
        Type-check the parsed synapses generator. This function will raise a
        TypeError if any of the arguments to the iterator function are of an
        invalid type.
        """
        if parsed["iterator_func"] == "range":
            # We expect all arguments of the range function to be integers
            for argname, arg in parsed["iterator_kwds"].items():
                identifiers = get_identifiers(arg)
                variables = self.resolve_all(
                    identifiers, run_namespace=namespace, user_identifiers=identifiers
                )
                annotated = brian_ast(arg, variables)
                if annotated.dtype != "integer":
                    raise TypeError(
                        f"The '{argname}' argument of the range function was "
                        f"'{arg}', but it needs to be an integer."
                    )

    def _finalize_generator_expression(
        self,
        generator_expression,
        iteration_index,
        p,
        target_index_name,
        iteration_index_name,
    ):
        if iteration_index is not None:
            raise TypeError(
                f"Generator syntax for {target_index_name} cannot be combined with "
                f"{iteration_index_name} argument"
            )
        if isinstance(p, str) or p != 1:
            raise ValueError("Generator syntax cannot be combined with p argument")
        if not re.search(r"\bfor\b", generator_expression):
            if_split = generator_expression.split(" if ")
            if len(if_split) == 1:
                generator_expression = f"{generator_expression} for _ in range(1)"
            elif len(if_split) == 2:
                generator_expression = (
                    f"{if_split[0]} for _ in range(1) if {if_split[1]}"
                )
            else:
                raise SyntaxError(
                    f"Error parsing expression '{generator_expression}'. "
                    "Expression must have generator "
                    "syntax, for example 'k for k in "
                    f"range({iteration_index_name}-10, {iteration_index_name}+10)'"
                )
        return generator_expression<|MERGE_RESOLUTION|>--- conflicted
+++ resolved
@@ -17,23 +17,6 @@
 from brian2.core.spikesource import SpikeSource
 from brian2.core.variables import DynamicArrayVariable, Variables
 from brian2.devices.device import get_device
-<<<<<<< HEAD
-from brian2.equations.equations import (Equations,
-                                        DIFFERENTIAL_EQUATION, SUBEXPRESSION,
-                                        PARAMETER,
-                                        check_subexpressions, EquationError)
-from brian2.groups.group import Group, CodeRunner, get_dtype
-from brian2.groups.subgroup import Subgroup
-from brian2.groups.neurongroup import (extract_constant_subexpressions,
-                                       SubexpressionUpdater,
-                                       check_identifier_pre_post)
-from brian2.parsing.expressions import is_boolean_expression, parse_expression_dimensions
-from brian2.stateupdaters.base import (StateUpdateMethod,
-                                       UnsupportedEquationsException)
-from brian2.stateupdaters.exact import linear, independent
-from brian2.units.fundamentalunits import (Quantity, DIMENSIONLESS, DimensionMismatchError,
-                                           fail_for_dimension_mismatch)
-=======
 from brian2.equations.equations import (
     DIFFERENTIAL_EQUATION,
     PARAMETER,
@@ -48,6 +31,7 @@
     check_identifier_pre_post,
     extract_constant_subexpressions,
 )
+from brian2.groups.subgroup import Subgroup
 from brian2.parsing.bast import brian_ast
 from brian2.parsing.expressions import (
     is_boolean_expression,
@@ -57,7 +41,6 @@
 from brian2.stateupdaters.base import StateUpdateMethod, UnsupportedEquationsException
 from brian2.stateupdaters.exact import independent, linear
 from brian2.synapses.parse_synaptic_generator_syntax import parse_synapse_generator
->>>>>>> 761c9c04
 from brian2.units.allunits import second
 from brian2.units.fundamentalunits import (
     DIMENSIONLESS,
@@ -1349,31 +1332,11 @@
         if getattr(self.source, "start", 0) == 0:
             self.variables.add_reference("i", self, "_synaptic_pre")
         else:
-<<<<<<< HEAD
             if isinstance(self.source, Subgroup) and not self.source.contiguous:
-                raise TypeError('Cannot use a non-contiguous subgroup as a '
-                                'source group for Synapses.')
-            self.variables.add_reference('_source_i', self.source.source, 'i',
-                                         index='_presynaptic_idx')
-            self.variables.add_reference('_source_offset', self.source, '_offset')
-            self.variables.add_subexpression('i',
-                                             dtype=self.source.source.variables['i'].dtype,
-                                             expr='_source_i - _source_offset',
-                                             index='_presynaptic_idx')
-        if getattr(self.target, 'start', 0) == 0:
-            self.variables.add_reference('j', self, '_synaptic_post')
-        else:
-            if isinstance(self.target, Subgroup) and not self.target.contiguous:
-                raise TypeError('Cannot use a non-contiguous subgroup as a '
-                                'target group for Synapses.')
-            self.variables.add_reference('_target_j', self.target.source, 'i',
-                                         index='_postsynaptic_idx')
-            self.variables.add_reference('_target_offset', self.target, '_offset')
-            self.variables.add_subexpression('j',
-                                             dtype=self.target.source.variables['i'].dtype,
-                                             expr='_target_j - _target_offset',
-                                             index='_postsynaptic_idx')
-=======
+                raise TypeError(
+                    "Cannot use a non-contiguous subgroup as a "
+                    "source group for Synapses."
+                )
             self.variables.add_reference(
                 "_source_i", self.source.source, "i", index="_presynaptic_idx"
             )
@@ -1387,6 +1350,11 @@
         if getattr(self.target, "start", 0) == 0:
             self.variables.add_reference("j", self, "_synaptic_post")
         else:
+            if isinstance(self.target, Subgroup) and not self.target.contiguous:
+                raise TypeError(
+                    "Cannot use a non-contiguous subgroup as a "
+                    "target group for Synapses."
+                )
             self.variables.add_reference(
                 "_target_j", self.target.source, "i", index="_postsynaptic_idx"
             )
@@ -1397,7 +1365,6 @@
                 expr="_target_j - _target_offset",
                 index="_postsynaptic_idx",
             )
->>>>>>> 761c9c04
 
         # Add the standard variables
         self.variables.add_array(
