--- conflicted
+++ resolved
@@ -148,11 +148,7 @@
 - if [[ $CONDA_BUILD == 'yes' ]]; then
     source deactivate;
     for NUMPY_VERSION in 1.10 1.11 1.12 1.13; do
-<<<<<<< HEAD
-      conda build --quiet -c brian-team dev/conda-recipe --numpy $NUMPY_VERSION;
-=======
       conda build --quiet -c conda-forge dev/conda-recipe --numpy $NUMPY_VERSION;
->>>>>>> 1251f4c0
     done;
     source activate travis_conda;
   fi
